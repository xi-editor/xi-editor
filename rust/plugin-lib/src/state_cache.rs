// Copyright 2016 Google Inc. All rights reserved.
//
// Licensed under the Apache License, Version 2.0 (the "License");
// you may not use this file except in compliance with the License.
// You may obtain a copy of the License at
//
//     http://www.apache.org/licenses/LICENSE-2.0
//
// Unless required by applicable law or agreed to in writing, software
// distributed under the License is distributed on an "AS IS" BASIS,
// WITHOUT WARRANTIES OR CONDITIONS OF ANY KIND, either express or implied.
// See the License for the specific language governing permissions and
// limitations under the License.

//! A more sophisticated cache that manages user state.

use bytecount;
use rand::{thread_rng, Rng};

use xi_rope::rope::{LinesMetric, RopeDelta};
use xi_trace::trace_block;

use super::{Cache, DataSource, Error, View};
use base_cache::ChunkCache;

const CACHE_SIZE: usize = 1024;

/// Number of probes for eviction logic.
const NUM_PROBES: usize = 5;

struct CacheEntry<S> {
    line_num: usize,
    offset: usize,
    user_state: Option<S>,
}

/// The caching state
#[derive(Default)]
pub struct StateCache<S> {
    pub(crate) buf_cache: ChunkCache,
    state_cache: Vec<CacheEntry<S>>,
    /// The frontier, represented as a sorted list of line numbers.
    frontier: Vec<usize>,
}

impl<S: Clone + Default> Cache for StateCache<S> {
    fn new(buf_size: usize, rev: u64, num_lines: usize) -> Self {
        StateCache {
            buf_cache: ChunkCache::new(buf_size, rev, num_lines),
            state_cache: Vec::new(),
            frontier: Vec::new(),
        }
    }

    fn get_line<DS: DataSource>(&mut self, source: &DS, line_num: usize) -> Result<&str, Error> {
        self.buf_cache.get_line(source, line_num)
    }

<<<<<<< HEAD
    fn offset_of_line<DS: DataSource>(
        &mut self, source: &DS, line_num: usize,
    ) -> Result<usize, Error> {
=======
    fn get_document<DS: DataSource>(&mut self, source: &DS)
        -> Result<String, Error>
    {
        self.buf_cache.get_document(source)
    }

    fn offset_of_line<DS: DataSource>(&mut self, source: &DS, line_num: usize)
        -> Result<usize, Error>
    {
>>>>>>> a66bbd68
        self.buf_cache.offset_of_line(source, line_num)
    }

    fn line_of_offset<DS: DataSource>(
        &mut self, source: &DS, offset: usize,
    ) -> Result<usize, Error> {
        self.buf_cache.line_of_offset(source, offset)
    }

    /// Updates the cache by applying this delta.
    fn update(&mut self, delta: Option<&RopeDelta>, buf_size: usize, num_lines: usize, rev: u64) {
        let _t = trace_block("StateCache::update", &["plugin"]);

        if let Some(ref delta) = delta {
            self.update_line_cache(delta);
        } else {
            // if there's no delta (very large edit) we blow away everything
            self.clear_to_start(0);
        }

        self.buf_cache.update(delta, buf_size, num_lines, rev);
    }

    /// Flushes any state held by this cache.
    fn clear(&mut self) {
        self.reset()
    }
}

impl<S: Clone + Default> StateCache<S> {
    /// Find an entry in the cache by line num. On return `Ok(i)` means entry
    /// at index `i` is an exact match, while `Err(i)` means the entry would be
    /// inserted at `i`.
    fn find_line(&self, line_num: usize) -> Result<usize, usize> {
        self.state_cache
            .binary_search_by(|probe| probe.line_num.cmp(&line_num))
    }

    /// Find an entry in the cache by offset. Similar to `find_line`.
    pub fn find_offset(&self, offset: usize) -> Result<usize, usize> {
        self.state_cache
            .binary_search_by(|probe| probe.offset.cmp(&offset))
    }

    /// Get the state from the nearest cache entry at or before given line number.
    /// Returns line number, offset, and user state.
    pub fn get_prev(&self, line_num: usize) -> (usize, usize, S) {
        if line_num > 0 {
            let mut ix = match self.find_line(line_num) {
                Ok(ix) => ix,
                Err(0) => return (0, 0, S::default()),
                Err(ix) => ix - 1,
            };
            loop {
                let item = &self.state_cache[ix];
                if let Some(ref s) = item.user_state {
                    return (item.line_num, item.offset, s.clone());
                }
                if ix == 0 {
                    break;
                }
                ix -= 1;
            }
        }
        (0, 0, S::default())
    }

    /// Get the state at the given line number, if it exists in the cache.
    pub fn get(&self, line_num: usize) -> Option<&S> {
        self.find_line(line_num)
            .ok()
            .and_then(|ix| self.state_cache[ix].user_state.as_ref())
    }

    /// Set the state at the given line number. Note: has no effect if line_num
    /// references the end of the partial line at EOF.
    pub fn set<DS>(&mut self, source: &DS, line_num: usize, s: S)
    where
        DS: DataSource,
    {
        if let Some(entry) = self.get_entry(source, line_num) {
            entry.user_state = Some(s);
        }
    }

    /// Get the cache entry at the given line number, creating it if necessary.
    /// Returns None if line_num > number of newlines in doc (ie if it references
    /// the end of the partial line at EOF).
    fn get_entry<DS>(&mut self, source: &DS, line_num: usize) -> Option<&mut CacheEntry<S>>
    where
        DS: DataSource,
    {
        match self.find_line(line_num) {
            Ok(ix) => Some(&mut self.state_cache[ix]),
            Err(_ix) => {
                if line_num == self.buf_cache.num_lines {
                    None
                } else {
                    let offset = self
                        .buf_cache
                        .offset_of_line(source, line_num)
                        .expect("get_entry should validate inputs");
                    let new_ix = self.insert_entry(line_num, offset, None);
                    Some(&mut self.state_cache[new_ix])
                }
            }
        }
    }

    /// Insert a new entry into the cache, returning its index.
    fn insert_entry(&mut self, line_num: usize, offset: usize, user_state: Option<S>) -> usize {
        if self.state_cache.len() >= CACHE_SIZE {
            self.evict();
        }
        match self.find_line(line_num) {
            Ok(_ix) => panic!("entry already exists"),
            Err(ix) => {
                self.state_cache.insert(
                    ix,
                    CacheEntry {
                        line_num,
                        offset,
                        user_state,
                    },
                );
                ix
            }
        }
    }

    /// Evict one cache entry.
    fn evict(&mut self) {
        let ix = self.choose_victim();
        self.state_cache.remove(ix);
    }

    fn choose_victim(&self) -> usize {
        let mut best = None;
        let mut rng = thread_rng();
        for _ in 0..NUM_PROBES {
            let ix = rng.gen_range(0, self.state_cache.len());
            let gap = self.compute_gap(ix);
            if best.map(|(last_gap, _)| gap < last_gap).unwrap_or(true) {
                best = Some((gap, ix));
            }
        }
        best.unwrap().1
    }

    /// Compute the gap that would result after deleting the given entry.
    fn compute_gap(&self, ix: usize) -> usize {
        let before = if ix == 0 {
            0
        } else {
            self.state_cache[ix - 1].offset
        };
        let after = if let Some(item) = self.state_cache.get(ix + 1) {
            item.offset
        } else {
            self.buf_cache.buf_size
        };
        assert!(after >= before, "{} < {} ix: {}", after, before, ix);
        after - before
    }

    /// Release all state _after_ the given offset.
    fn truncate_cache(&mut self, offset: usize) {
        let (line_num, ix) = match self.find_offset(offset) {
            Ok(ix) => (self.state_cache[ix].line_num, ix + 1),
            Err(ix) => (
                if ix == 0 {
                    0
                } else {
                    self.state_cache[ix - 1].line_num
                },
                ix,
            ),
        };
        self.truncate_frontier(line_num);
        self.state_cache.truncate(ix);
    }

    pub(crate) fn truncate_frontier(&mut self, line_num: usize) {
        match self.frontier.binary_search(&line_num) {
            Ok(ix) => self.frontier.truncate(ix + 1),
            Err(ix) => {
                self.frontier.truncate(ix);
                self.frontier.push(line_num);
            }
        }
    }

    /// Updates the line cache to reflect this delta.
    fn update_line_cache(&mut self, delta: &RopeDelta) {
        let (iv, new_len) = delta.summary();
        if let Some(n) = delta.as_simple_insert() {
            assert_eq!(iv.size(), 0);
            assert_eq!(new_len, n.len());

            let newline_count = n.measure::<LinesMetric>();
            self.line_cache_simple_insert(iv.start(), new_len, newline_count);
        } else if delta.is_simple_delete() {
            assert_eq!(new_len, 0);
            self.line_cache_simple_delete(iv.start(), iv.end())
        } else {
            self.clear_to_start(iv.start());
        }
    }

    fn line_cache_simple_insert(&mut self, start: usize, new_len: usize, newline_num: usize) {
        let ix = match self.find_offset(start) {
            Ok(ix) => ix + 1,
            Err(ix) => ix,
        };

        for entry in &mut self.state_cache[ix..] {
            entry.line_num += newline_num;
            entry.offset += new_len;
        }
        self.patchup_frontier(ix, newline_num as isize);
    }

    fn line_cache_simple_delete(&mut self, start: usize, end: usize) {
        let off = self.buf_cache.offset;
        let chunk_end = off + self.buf_cache.contents.len();
        if start >= off && end <= chunk_end {
            let del_newline_num = count_newlines(&self.buf_cache.contents[start - off..end - off]);
            // delete all entries that overlap the deleted range
            let ix = match self.find_offset(start) {
                Ok(ix) => ix + 1,
                Err(ix) => ix,
            };
            while ix < self.state_cache.len() && self.state_cache[ix].offset <= end {
                self.state_cache.remove(ix);
            }
            for entry in &mut self.state_cache[ix..] {
                entry.line_num -= del_newline_num;
                entry.offset -= end - start;
            }
            self.patchup_frontier(ix, -(del_newline_num as isize));
        } else {
            // if this region isn't in our chunk we can't correctly adjust newlines
            self.clear_to_start(start);
        }
    }

    fn patchup_frontier(&mut self, cache_idx: usize, nl_count_delta: isize) {
        let line_num = match cache_idx {
            0 => 0,
            ix => self.state_cache[ix - 1].line_num,
        };
        let mut new_frontier = Vec::new();
        let mut need_push = true;
        for old_ln in &self.frontier {
            if *old_ln < line_num {
                new_frontier.push(*old_ln);
            } else {
                if need_push {
                    new_frontier.push(line_num);
                    need_push = false;
                    if let Some(ref entry) = self.state_cache.get(cache_idx) {
                        if *old_ln >= entry.line_num {
                            new_frontier.push(old_ln.wrapping_add(nl_count_delta as usize));
                        }
                    }
                }
            }
        }
        if need_push {
            new_frontier.push(line_num);
        }
        self.frontier = new_frontier;
    }

    /// Clears any cached text and anything in the state cache before `start`.
    fn clear_to_start(&mut self, start: usize) {
        self.truncate_cache(start);
    }

    /// Clear all state and reset frontier to start.
    pub fn reset(&mut self) {
        self.truncate_cache(0);
    }

    /// The frontier keeps track of work needing to be done. A typical
    /// user will call `get_frontier` to get a line number, do the work
    /// on that line, insert state for the next line, and then call either
    /// `update_frontier` or `close_frontier` depending on whether there
    /// is more work to be done at that location.
    pub fn get_frontier(&self) -> Option<usize> {
        self.frontier.first().cloned()
    }

    /// Updates the frontier. This can go backward, but most typically
    /// goes forward by 1 line (compared to the `get_frontier` result).
    pub fn update_frontier(&mut self, new_frontier: usize) {
        if self.frontier.get(1) == Some(&new_frontier) {
            self.frontier.remove(0);
        } else {
            self.frontier[0] = new_frontier;
        }
    }

    /// Closes the current frontier. This is the correct choice to handle
    /// EOF.
    pub fn close_frontier(&mut self) {
        self.frontier.remove(0);
    }
}

/// StateCache specific extensions on `View`
impl<S: Default + Clone> View<StateCache<S>> {
    pub fn get_frontier(&self) -> Option<usize> {
        self.cache.get_frontier()
    }

    pub fn get_prev(&self, line_num: usize) -> (usize, usize, S) {
        self.cache.get_prev(line_num)
    }

    pub fn get(&self, line_num: usize) -> Option<&S> {
        self.cache.get(line_num)
    }

    pub fn set(&mut self, line_num: usize, s: S) {
        let ctx = self.make_ctx();
        self.cache.set(&ctx, line_num, s)
    }

    pub fn update_frontier(&mut self, new_frontier: usize) {
        self.cache.update_frontier(new_frontier)
    }

    pub fn close_frontier(&mut self) {
        self.cache.close_frontier()
    }

    pub fn reset(&mut self) {
        self.cache.reset()
    }

    pub fn find_offset(&self, offset: usize) -> Result<usize, usize> {
        self.cache.find_offset(offset)
    }
}

fn count_newlines(s: &str) -> usize {
    bytecount::count(s.as_bytes(), b'\n')
}<|MERGE_RESOLUTION|>--- conflicted
+++ resolved
@@ -56,11 +56,6 @@
         self.buf_cache.get_line(source, line_num)
     }
 
-<<<<<<< HEAD
-    fn offset_of_line<DS: DataSource>(
-        &mut self, source: &DS, line_num: usize,
-    ) -> Result<usize, Error> {
-=======
     fn get_document<DS: DataSource>(&mut self, source: &DS)
         -> Result<String, Error>
     {
@@ -70,7 +65,6 @@
     fn offset_of_line<DS: DataSource>(&mut self, source: &DS, line_num: usize)
         -> Result<usize, Error>
     {
->>>>>>> a66bbd68
         self.buf_cache.offset_of_line(source, line_num)
     }
 
