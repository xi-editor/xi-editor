--- conflicted
+++ resolved
@@ -16,13 +16,8 @@
 use serde_json::{self, Value};
 use std::path::{Path, PathBuf};
 
-<<<<<<< HEAD
-use xi_core::plugin_rpc::{GetDataResponse, PluginBufferInfo, PluginEdit, ScopeSpan, TextUnit};
-use xi_core::{BufferConfig, ConfigTable, PluginPid, ViewIdentifier};
-=======
 use xi_core::{ViewId, PluginPid, BufferConfig, ConfigTable};
 use xi_core::plugin_rpc::{TextUnit, PluginEdit, GetDataResponse, ScopeSpan, PluginBufferInfo};
->>>>>>> a66bbd68
 use xi_rope::rope::RopeDelta;
 use xi_trace::trace_block;
 
@@ -45,11 +40,7 @@
     pub rev: u64,
     pub undo_group: Option<usize>,
     buf_size: usize,
-<<<<<<< HEAD
-    pub(crate) view_id: ViewIdentifier,
-=======
     pub (crate) view_id: ViewId,
->>>>>>> a66bbd68
 }
 
 impl<C: Cache> View<C> {
@@ -202,8 +193,6 @@
     pub fn request_is_pending(&self) -> bool {
         self.peer.request_is_pending()
     }
-<<<<<<< HEAD
-=======
 
     pub fn add_status_item(&self, key: &str, value: &str, alignment: &str) {
         let params = json!({
@@ -235,7 +224,6 @@
         self.peer.send_rpc_notification("remove_status_item", &params);
     }
 
->>>>>>> a66bbd68
 }
 
 /// A simple wrapper type that acts as a `DataSource`.
