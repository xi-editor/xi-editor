// Copyright 2018 Google Inc. All rights reserved.
//
// Licensed under the Apache License, Version 2.0 (the "License");
// you may not use this file except in compliance with the License.
// You may obtain a copy of the License at
//
//     http://www.apache.org/licenses/LICENSE-2.0
//
// Unless required by applicable law or agreed to in writing, software
// distributed under the License is distributed on an "AS IS" BASIS,
// WITHOUT WARRANTIES OR CONDITIONS OF ANY KIND, either express or implied.
// See the License for the specific language governing permissions and
// limitations under the License.

//! The simplest cache. This should eventually offer line-oriented access
//! to the remote document, and can be used as a building block for more
//! complicated caching schemes.

use memchr::memchr;

use xi_core::plugin_rpc::{GetDataResponse, TextUnit};
use xi_rope::delta::DeltaElement;
use xi_rope::rope::{LinesMetric, Rope, RopeDelta};
use xi_trace::trace_block;

use super::{Cache, DataSource, Error};

#[cfg(not(test))]
const CHUNK_SIZE: usize = 1024 * 1024;

#[cfg(test)]
const CHUNK_SIZE: usize = 16;

/// A simple cache, holding a single contiguous chunk of the document.
#[derive(Debug, Clone, Default)]
pub struct ChunkCache {
    /// The position of this chunk relative to the tracked document.
    /// All offsets are guaranteed to be valid UTF-8 character boundaries.
    pub offset: usize,
    /// A chunk of the remote buffer.
    pub contents: String,
    /// The (zero-based) line number of the line containing the start of the chunk.
    pub first_line: usize,
    /// The byte offset of the start of the chunk from the start of `first_line`.
    /// If this chunk starts at a line break, this will be 0.
    pub first_line_offset: usize,
    /// A list of indexes of newlines in this chunk.
    pub line_offsets: Vec<usize>,
    /// The total size of the tracked document.
    pub buf_size: usize,
    pub num_lines: usize,
    pub rev: u64,
}

impl Cache for ChunkCache {
    fn new(buf_size: usize, rev: u64, num_lines: usize) -> Self {
        let mut new = Self::default();
        new.buf_size = buf_size;
        new.num_lines = num_lines;
        new.rev = rev;
        new
    }

    /// Returns the line at `line_num` (zero-indexed). Returns an `Err(_)` if
    /// there is a problem connecting to the peer, or if the requested line
    /// is out of bounds.
    ///
    /// The `source` argument is some type that implements [`DataSource`]; in
    /// the general case this is backed by the remote peer.
    ///
    /// # Errors
    ///
    /// Returns an error if `line_num` is greater than the total number of lines
    /// in the document, or if there is a problem communicating with `source`.
    ///
    /// [`DataSource`]: trait.DataSource.html
    fn get_line<DS>(&mut self, source: &DS, line_num: usize) -> Result<&str, Error>
    where
        DS: DataSource,
    {
        if line_num > self.num_lines {
            return Err(Error::BadRequest);
        }

        // if chunk does not include the start of this line, fetch and reset everything
        if self.contents.len() == 0
            || line_num < self.first_line
            || (line_num == self.first_line && self.first_line_offset > 0)
            || (line_num > self.first_line + self.line_offsets.len())
        {
            let resp = source.get_data(line_num, TextUnit::Line, CHUNK_SIZE, self.rev)?;
            self.reset_chunk(resp);
        }

        // We now know that the start of this line is contained in self.contents.
        let mut start_off = self.cached_offset_of_line(line_num).unwrap() - self.offset;

        // Now we make sure we also contain the end of the line, fetching more
        // of the document as necessary.
        loop {
            if let Some(end_off) = self.cached_offset_of_line(line_num + 1) {
                return Ok(&self.contents[start_off..end_off - self.offset]);
            }
            // if we have a chunk and we're fetching more, discard unnecessary
            // portion of our chunk.
            if start_off != 0 {
                self.clear_up_to(start_off);
                start_off = 0;
            }

            let chunk_end = self.offset + self.contents.len();
            let resp = source.get_data(chunk_end, TextUnit::Utf8, CHUNK_SIZE, self.rev)?;
            self.append_chunk(resp);
        }
    }

<<<<<<< HEAD
    fn offset_of_line<DS: DataSource>(
        &mut self, source: &DS, line_num: usize,
    ) -> Result<usize, Error> {
        if line_num > self.num_lines {
            return Err(Error::BadRequest);
        }
=======
    fn get_document<DS: DataSource>(&mut self, source: &DS) -> Result<String, Error> {
        let mut result = String::new();
        let mut cur_idx = 0;
        while cur_idx < self.buf_size {
            if self.contents.len() == 0 || cur_idx != self.offset {
                let resp = source.get_data(cur_idx, TextUnit::Utf8,
                                           CHUNK_SIZE, self.rev)?;
                self.reset_chunk(resp);
            }
            result.push_str(&self.contents);
            cur_idx = self.offset + self.contents.len();
        }
        Ok(result)
    }

    fn offset_of_line<DS: DataSource>(&mut self, source: &DS, line_num: usize)
        -> Result<usize, Error>
    {
        if line_num > self.num_lines { return Err(Error::BadRequest) }
>>>>>>> a66bbd68
        match self.cached_offset_of_line(line_num) {
            Some(offset) => Ok(offset),
            None => {
                let resp = source.get_data(line_num, TextUnit::Line, CHUNK_SIZE, self.rev)?;
                self.reset_chunk(resp);
                self.offset_of_line(source, line_num)
            }
        }
    }

    fn line_of_offset<DS: DataSource>(
        &mut self, source: &DS, offset: usize,
    ) -> Result<usize, Error> {
        if offset > self.buf_size {
            return Err(Error::BadRequest);
        }
        if self.contents.len() == 0
            || offset < self.offset
            || offset > self.offset + self.contents.len()
        {
            let resp = source.get_data(offset, TextUnit::Utf8, CHUNK_SIZE, self.rev)?;
            self.reset_chunk(resp);
        }

        let rel_offset = offset - self.offset;
        let line_num = match self.line_offsets.binary_search(&rel_offset) {
            Ok(ix) => ix + self.first_line + 1,
            Err(ix) => ix + self.first_line,
        };
        Ok(line_num)
    }

    /// Updates the chunk to reflect changes in this delta.
    fn update(&mut self, delta: Option<&RopeDelta>, new_len: usize, num_lines: usize, rev: u64) {
        let _t = trace_block("ChunkCache::update", &["plugin"]);
        let is_empty = self.offset == 0 && self.contents.len() == 0;
        let should_clear = match delta {
            Some(delta) if !is_empty => self.should_clear(delta),
            // if no contents, clearing is a noop
            Some(_) => true,
            // no delta means a very large edit
            None => true,
        };

        if should_clear {
            self.clear();
        } else {
            // only reached if delta exists
            self.update_chunk(delta.unwrap());
        }
        self.buf_size = new_len;
        self.num_lines = num_lines;
        self.rev = rev;
    }

    fn clear(&mut self) {
        self.contents.clear();
        self.offset = 0;
        self.line_offsets.clear();
        self.first_line = 0;
        self.first_line_offset = 0;
    }
}

impl ChunkCache {
    /// Returns the offset of the provided `line_num` if it can be determined
    /// without fetching data.
    fn cached_offset_of_line(&self, line_num: usize) -> Option<usize> {
        if line_num < self.first_line {
            return None;
        }

        let rel_line_num = line_num - self.first_line;

        if rel_line_num == 0 {
            return Some(self.offset - self.first_line_offset);
        }

        if rel_line_num <= self.line_offsets.len() {
            return Some(self.offset + self.line_offsets[rel_line_num - 1]);
        }

        // EOF
        if line_num == self.num_lines && self.offset + self.contents.len() == self.buf_size {
            return Some(self.offset + self.contents.len());
        }
        None
    }

    /// Clears anything in the cache up to `offset`, which is indexed relative
    /// to `self.contents`.
    ///
    /// # Panics
    ///
    /// Panics if `offset` is not a character boundary, or if `offset` is greater than
    /// the length of `self.content`.
    fn clear_up_to(&mut self, offset: usize) {
        if offset > self.contents.len() {
            panic!(
                "offset greater than content length: {} > {}",
                offset,
                self.contents.len()
            )
        }

        let new_contents = self.contents.split_off(offset);
        self.contents = new_contents;
        self.offset += offset;
        // first find out if offset is a line offset, and set first_line / first_line_offset
        let (new_line, new_line_off) = match self.line_offsets.binary_search(&offset) {
            Ok(idx) => (self.first_line + idx + 1, 0),
            Err(0) => (self.first_line, self.first_line_offset + offset),
            Err(idx) => (self.first_line + idx, offset - self.line_offsets[idx - 1]),
        };

        // then clear line_offsets up to and including offset
        self.line_offsets = self
            .line_offsets
            .iter()
            .filter(|i| **i > offset)
            .map(|i| i - offset)
            .collect();

        self.first_line = new_line;
        self.first_line_offset = new_line_off;
    }

    /// Discard any existing cache, starting again with the new data.
    fn reset_chunk(&mut self, data: GetDataResponse) {
        self.contents = data.chunk;
        self.offset = data.offset;
        self.first_line = data.first_line;
        self.first_line_offset = data.first_line_offset;
        self.recalculate_line_offsets();
    }

    /// Append to the existing cache, leaving existing data in place.
    fn append_chunk(&mut self, data: GetDataResponse) {
        self.contents.push_str(data.chunk.as_str());
        // this is doing extra work in the case where we're fetching a single
        // massive (multiple of CHUNK_SIZE) line, but unclear if it's worth optimizing
        self.recalculate_line_offsets();
    }

    fn recalculate_line_offsets(&mut self) {
        self.line_offsets.clear();
        newline_offsets(&self.contents, &mut self.line_offsets);
    }

    /// Determine whether we should update our state with this delta,
    /// or if we should clear it. In the update case, also patches up
    /// offsets.
    fn should_clear(&mut self, delta: &RopeDelta) -> bool {
        let (iv, _) = delta.summary();
        let start = iv.start();
        let end = iv.end();
        // we only apply the delta if it is a simple edit, which
        // begins in the interior of our chunk.
        // - If it begins _before_ our chunk, we are likely going to
        // want to fetch the edited region, which will reset our state;
        // - If it begins _after_ our chunk, it has no effect on our state;
        // - If it's a complex edit the logic is tricky, and this should
        // be rare enough we can afford to discard.
        // The one 'complex edit' we should probably be handling is
        // the replacement of a single range. This could be a new
        // convenience method on `Delta`?
        if start < self.offset || start >= self.offset + self.contents.len() {
            true
        } else if delta.is_simple_delete() {
            self.simple_delete(start, end);
            false
        } else if let Some(text) = delta.as_simple_insert() {
            assert_eq!(iv.size(), 0);
            self.simple_insert(text, start);
            false
        } else {
            true
        }
    }

    /// Patches up `self.line_offsets` in the simple insert case.
    fn simple_insert(&mut self, text: &Rope, ins_offset: usize) {
        let has_newline = text.measure::<LinesMetric>() > 0;
        let self_off = self.offset;
        assert!(ins_offset >= self_off);
        // regardless of if we are inserting newlines we adjust offsets
        self.line_offsets.iter_mut().for_each(|off| {
            if *off > ins_offset - self_off {
                *off += text.len()
            }
        });
        // calculate and insert new newlines if necessary
        // we could save some hassle and just rerun memchr on the chunk here?
        if has_newline {
            let mut new_offsets = Vec::new();
            newline_offsets(&String::from(text), &mut new_offsets);
            new_offsets
                .iter_mut()
                .for_each(|off| *off += ins_offset - self_off);

            let split_idx = self
                .line_offsets
                .binary_search(&new_offsets[0])
                .err()
                .expect("new index cannot be occupied");

            self.line_offsets = [
                &self.line_offsets[..split_idx],
                &new_offsets,
                &self.line_offsets[split_idx..],
            ].concat();
        }
    }

    /// Patches up `self.line_offsets` in the simple delete case.
    fn simple_delete(&mut self, start: usize, end: usize) {
        let del_size = end - start;
        let start = start - self.offset;
        let end = end - self.offset;
        let has_newline = memchr(b'\n', &self.contents.as_bytes()[start..end]).is_some();
        // a bit too fancy: only reallocate if we need to remove an item
        if has_newline {
            self.line_offsets = self
                .line_offsets
                .iter()
                .filter_map(|off| match *off {
                    x if x < start => Some(x),
                    x if x >= start && x < end => None,
                    x if x >= end => Some(x - del_size),
                    hmm => panic!("invariant violated {} {} {}?", start, end, hmm),
                })
                .collect();
        } else {
            self.line_offsets.iter_mut().for_each(|off| {
                if *off >= end {
                    *off -= del_size
                }
            });
        }
    }

    /// Updates `self.contents` with the given delta.
    fn update_chunk(&mut self, delta: &RopeDelta) {
        let chunk_start = self.offset;
        let chunk_end = chunk_start + self.contents.len();
        let mut new_state = String::with_capacity(self.contents.len());
        let mut prev_copy_end = 0;
        let mut del_before: usize = 0;
        let mut ins_before: usize = 0;

        for op in delta.els.as_slice() {
            match op {
                &DeltaElement::Copy(start, end) => {
                    if start < chunk_start {
                        del_before += start - prev_copy_end;
                        if end >= chunk_start {
                            let cp_end = (end - chunk_start).min(self.contents.len());
                            new_state.push_str(&self.contents[0..cp_end]);
                        }
                    } else if start <= chunk_end {
                        if prev_copy_end < chunk_start {
                            del_before += chunk_start - prev_copy_end;
                        }
                        let cp_start = start - chunk_start;
                        let cp_end = (end - chunk_start).min(self.contents.len());
                        new_state.push_str(&self.contents[cp_start..cp_end]);
                    }
                    prev_copy_end = end;
                }
                &DeltaElement::Insert(ref s) => {
                    if prev_copy_end < chunk_start {
                        ins_before += s.len();
                    } else if prev_copy_end <= chunk_end {
                        let s: String = s.into();
                        new_state.push_str(&s);
                    }
                }
            }
        }
        self.offset += ins_before;
        self.offset -= del_before;
        self.contents = new_state;
    }
}

/// Calculates the offsets of newlines in `text`,
/// inserting the results into `storage`. The offsets are the offset
/// of the start of the line, not the line break character.
fn newline_offsets(text: &str, storage: &mut Vec<usize>) {
    let mut cur_idx = 0;
    while let Some(idx) = memchr(b'\n', &text.as_bytes()[cur_idx..]) {
        storage.push(cur_idx + idx + 1);
        cur_idx += idx + 1;
    }
}

#[cfg(test)]
mod tests {
    use super::*;
    use xi_core::plugin_rpc::GetDataResponse;
    use xi_rope::delta::Delta;
    use xi_rope::interval::Interval;
    use xi_rope::rope::{LinesMetric, Rope};

    struct MockDataSource(Rope);

    impl DataSource for MockDataSource {
        fn get_data(
            &self, start: usize, unit: TextUnit, _max_size: usize, _rev: u64,
        ) -> Result<GetDataResponse, Error> {
            let offset = unit
                .resolve_offset(&self.0, start)
                .ok_or(Error::Other("unable to resolve offset".into()))?;
            let first_line = self.0.line_of_offset(offset);
            let first_line_offset = offset - self.0.offset_of_line(first_line);
            let end_off = (offset + CHUNK_SIZE).min(self.0.len());

            // not the right error, but okay for this
            if offset > self.0.len() {
                Err(Error::Other("offset too big".into()))
            } else {
                let chunk = self.0.slice_to_string(offset, end_off);
                Ok(GetDataResponse {
                    chunk,
                    offset,
                    first_line,
                    first_line_offset,
                })
            }
        }
    }

    #[test]
    fn simple_chunk() {
        let mut c = ChunkCache::default();
        c.buf_size = 2;
        c.contents = "oh".into();

        let d = Delta::simple_edit(
            Interval::new_closed_open(0, 0),
            "yay".into(),
            c.contents.len(),
        );
        c.update(Some(&d), d.new_document_len(), 1, 1);
        assert_eq!(&c.contents, "yayoh");
        assert_eq!(c.offset, 0);

        let d = Delta::simple_edit(
            Interval::new_closed_open(0, 0),
            "ahh".into(),
            c.contents.len(),
        );
        c.update(Some(&d), d.new_document_len(), 1, 2);

        assert_eq!(&c.contents, "ahhyayoh");
        assert_eq!(c.offset, 0);

        let d = Delta::simple_edit(
            Interval::new_closed_open(2, 2),
            "_oops_".into(),
            c.contents.len(),
        );
        assert_eq!(d.els.len(), 3);
        c.update(Some(&d), d.new_document_len(), 1, 3);

        assert_eq!(&c.contents, "ah_oops_hyayoh");
        assert_eq!(c.offset, 0);

        let d = Delta::simple_edit(
            Interval::new_closed_open(9, 9),
            "fin".into(),
            c.contents.len(),
        );
        c.update(Some(&d), d.new_document_len(), 1, 5);

        assert_eq!(&c.contents, "ah_oops_hfinyayoh");
        assert_eq!(c.offset, 0);
    }

    #[test]
    fn get_lines() {
        let remote_document = MockDataSource("this\nhas\nfour\nlines!".into());
        let mut c = ChunkCache::default();
        c.buf_size = remote_document.0.len();
        c.num_lines = remote_document.0.measure::<LinesMetric>() + 1;
        assert_eq!(c.num_lines, 4);
        assert_eq!(c.buf_size, 20);
        assert_eq!(c.line_offsets.len(), 0);
        assert_eq!(c.get_line(&remote_document, 0).ok(), Some("this\n"));
        assert_eq!(c.line_offsets.len(), 3);
        assert_eq!(c.offset, 0);
        assert_eq!(c.buf_size, 20);
        assert_eq!(c.contents.len(), 16);
        assert_eq!(c.get_line(&remote_document, 2).ok(), Some("four\n"));
        assert_eq!(c.cached_offset_of_line(3), Some(14));
        assert_eq!(c.cached_offset_of_line(4), None);
        assert_eq!(c.get_line(&remote_document, 3).ok(), Some("lines!"));
        assert!(c.get_line(&remote_document, 4).is_err());
    }

    #[test]
    fn reset_chunk() {
        let data = GetDataResponse {
            chunk: "1\n2\n3\n4\n5\n6\n7".into(),
            offset: 0,
            first_line: 0,
            first_line_offset: 0,
        };
        let mut cache = ChunkCache::default();
        cache.reset_chunk(data);

        assert_eq!(cache.line_offsets.len(), 6);
        assert_eq!(cache.line_offsets, vec![2, 4, 6, 8, 10, 12]);

        let idx_1 = cache.cached_offset_of_line(1).unwrap();
        let idx_2 = cache.cached_offset_of_line(2).unwrap();
        assert_eq!(&cache.contents.as_str()[idx_1..idx_2], "2\n");
    }

    #[test]
    fn clear_up_to() {
        let mut c = ChunkCache::default();
        let data = GetDataResponse {
            chunk: "this\n has a newline at idx 4\nand at idx 28".into(),
            offset: 0,
            first_line: 0,
            first_line_offset: 0,
        };
        c.reset_chunk(data);
        assert_eq!(c.line_offsets, vec![5, 29]);
        c.clear_up_to(5);
        assert_eq!(c.offset, 5);
        assert_eq!(c.first_line, 1);
        assert_eq!(c.first_line_offset, 0);
        assert_eq!(c.line_offsets, vec![24]);

        c.clear_up_to(10);
        assert_eq!(c.offset, 15);
        assert_eq!(c.first_line, 1);
        assert_eq!(c.first_line_offset, 10);
        assert_eq!(c.line_offsets, vec![14]);
    }

    #[test]
    fn simple_insert() {
        let mut c = ChunkCache::default();
        c.contents = "some".into();
        c.buf_size = 4;
        let d = Delta::simple_edit(
            Interval::new_closed_open(0, 0),
            "two\nline\nbreaks".into(),
            c.contents.len(),
        );
        assert!(d.as_simple_insert().is_some());
        assert!(!d.is_simple_delete());
        c.update(Some(&d), d.new_document_len(), 3, 1);
        assert_eq!(c.line_offsets, vec![4, 9]);

        let d = Delta::simple_edit(
            Interval::new_closed_open(4, 4),
            "one\nmore".into(),
            c.contents.len(),
        );
        assert!(d.as_simple_insert().is_some());
        c.update(Some(&d), d.new_document_len(), 4, 2);
        assert_eq!(&c.contents, "two\none\nmoreline\nbreakssome");
        assert_eq!(c.line_offsets, vec![4, 8, 17]);
    }
    #[test]
    fn offset_of_line() {
        let source = MockDataSource("this\nhas\nfour\nlines!".into());
        let mut c = ChunkCache::default();
        c.buf_size = source.0.len();
        c.num_lines = source.0.measure::<LinesMetric>() + 1;
        assert_eq!(c.num_lines, 4);
        assert_eq!(c.cached_offset_of_line(0), Some(0));
        assert_eq!(c.offset_of_line(&source, 0).unwrap(), 0);
        assert_eq!(c.offset_of_line(&source, 1).unwrap(), 5);
        assert_eq!(c.offset_of_line(&source, 2).unwrap(), 9);
        assert_eq!(c.offset_of_line(&source, 3).unwrap(), 14);
    }

    #[test]
    fn simple_edits_with_offset() {
        let mut source = MockDataSource("this\nhas\nfour\nlines!".into());
        let mut c = ChunkCache::default();
        c.buf_size = source.0.len();
        c.num_lines = source.0.measure::<LinesMetric>() + 1;
        // get line fetches from source, starting at this line
        assert_eq!(c.get_line(&source, 2).ok(), Some("four\n"));
        assert_eq!(c.offset, 9);
        assert_eq!(&c.contents, "four\nlines!");
        assert_eq!(c.offset_of_line(&source, 3).unwrap(), 14);
        let d = Delta::simple_edit(
            Interval::new_closed_open(10, 10),
            "ive nice\ns".into(),
            c.contents.len() + c.offset,
        );
        c.update(Some(&d), d.new_document_len(), 5, 1);
        // keep our source up to date
        source.0 = "this\nhas\nfive nice\nsour\nlines!".into();

        assert_eq!(&c.contents, "five nice\nsour\nlines!");
        assert_eq!(c.offset, 9);
        assert_eq!(c.offset_of_line(&source, 3).unwrap(), 19);
        assert_eq!(c.offset_of_line(&source, 4).unwrap(), 24);
        // this isn't in the chunk, so should cause a fetch that brings in the line
        assert_eq!(c.offset_of_line(&source, 0).unwrap(), 0);
        assert_eq!(c.offset, 0);
        // during tests, we fetch the document in 16 byte chunks
        assert_eq!(&c.contents, "this\nhas\nfive ni"); // "ce\nsour\nlines!");
        assert_eq!(c.offset_of_line(&source, 1).unwrap(), 5);
        assert_eq!(c.offset_of_line(&source, 3).unwrap(), 19);
        assert_eq!(c.offset_of_line(&source, 4).unwrap(), 24);

        // reset and fetch the middle, so we have an offset:
        let _ = c.offset_of_line(&source, 0);
        c.clear_up_to(5);
        assert_eq!(
            &c.contents,
            &"this\nhas\nfive nice\nsour\nlines!"[5..CHUNK_SIZE]
        );
        assert_eq!(c.offset, 5);
        assert_eq!(c.first_line, 1);
        //assert_eq!(c.offset_of_line(&source, 2).unwrap(), 9);
        let d = Delta::simple_edit(
            Interval::new_closed_open(6, 10),
            "".into(),
            c.contents.len() + c.offset,
        );
        assert!(d.is_simple_delete());
        c.update(Some(&d), d.new_document_len(), 4, 1);
        source.0 = "this\nhive nice\nsour\nlines!".into();

        assert_eq!(c.offset, 5);
        assert_eq!(c.first_line, 1);
        assert_eq!(c.get_line(&source, 1).unwrap(), "hive nice\n");
        assert_eq!(c.offset_of_line(&source, 2).unwrap(), 15);
    }

    #[test]
    fn cache_offsets() {
        let mut c = ChunkCache::default();
        // "this\nstring\nis\nour\ntotal\nbuffer"
        c.contents = "ring\nis\nour\ntotal\nbuffer".into();
        c.buf_size = c.contents.len() + 7;
        c.offset = 7;
        c.first_line = 1;
        c.first_line_offset = 2;
        c.recalculate_line_offsets();

        assert_eq!(c.cached_offset_of_line(2), Some(12));
        assert_eq!(c.cached_offset_of_line(3), Some(15));
        assert_eq!(c.cached_offset_of_line(0), None);
        assert_eq!(c.cached_offset_of_line(1), Some(5));
    }

    #[test]
    fn get_big_line() {
        let test_str = "this\nhas one big line in the middle\nwow, multi-fetch!\nyay!";
        let source = MockDataSource(test_str.into());
        let mut c = ChunkCache::default();
        c.buf_size = source.0.len();
        c.num_lines = source.0.measure::<LinesMetric>() + 1;
        assert_eq!(c.num_lines, 4);
        assert_eq!(c.get_line(&source, 0).unwrap(), "this\n");
        assert_eq!(c.contents, test_str[..CHUNK_SIZE]);
        assert_eq!(
            c.get_line(&source, 1).unwrap(),
            "has one big line in the middle\n"
        );
        // fetches are always in an interval of CHUNK_SIZE. because getting this line
        // requres multiple fetches, contents is truncated at the start of the line.
        assert_eq!(c.contents, test_str[5..CHUNK_SIZE * 3]);
        assert_eq!(c.get_line(&source, 3).unwrap(), "yay!");
        assert_eq!(c.first_line, 3);
    }

    #[test]
    fn convert_lines_offsets() {
        let source = MockDataSource("this\nhas\nfour\nlines!".into());
        let mut c = ChunkCache::default();
        c.buf_size = source.0.len();
        c.num_lines = source.0.measure::<LinesMetric>() + 1;

        assert_eq!(c.line_of_offset(&source, 0).unwrap(), 0);
        assert_eq!(c.line_of_offset(&source, 1).unwrap(), 0);
        eprintln!("{:?} {} {}", c.line_offsets, c.offset, c.buf_size);
        assert_eq!(c.line_of_offset(&source, 4).unwrap(), 0);
        assert_eq!(c.line_of_offset(&source, 5).unwrap(), 1);
        assert_eq!(c.line_of_offset(&source, 8).unwrap(), 1);
        assert_eq!(c.line_of_offset(&source, 9).unwrap(), 2);
        assert_eq!(c.line_of_offset(&source, 13).unwrap(), 2);
        assert_eq!(c.line_of_offset(&source, 14).unwrap(), 3);
        assert_eq!(c.line_of_offset(&source, 18).unwrap(), 3);
        assert_eq!(c.line_of_offset(&source, 20).unwrap(), 3);
        assert!(c.line_of_offset(&source, 21).is_err());

        assert_eq!(c.offset_of_line(&source, 0).unwrap(), 0);
        assert_eq!(c.offset_of_line(&source, 1).unwrap(), 5);
        assert_eq!(c.offset_of_line(&source, 2).unwrap(), 9);
        assert_eq!(c.offset_of_line(&source, 3).unwrap(), 14);
        assert_eq!(c.offset_of_line(&source, 4).unwrap(), 20);
        assert!(c.offset_of_line(&source, 5).is_err());
    }
}<|MERGE_RESOLUTION|>--- conflicted
+++ resolved
@@ -114,14 +114,6 @@
         }
     }
 
-<<<<<<< HEAD
-    fn offset_of_line<DS: DataSource>(
-        &mut self, source: &DS, line_num: usize,
-    ) -> Result<usize, Error> {
-        if line_num > self.num_lines {
-            return Err(Error::BadRequest);
-        }
-=======
     fn get_document<DS: DataSource>(&mut self, source: &DS) -> Result<String, Error> {
         let mut result = String::new();
         let mut cur_idx = 0;
@@ -141,7 +133,6 @@
         -> Result<usize, Error>
     {
         if line_num > self.num_lines { return Err(Error::BadRequest) }
->>>>>>> a66bbd68
         match self.cached_offset_of_line(line_num) {
             Some(offset) => Ok(offset),
             None => {
