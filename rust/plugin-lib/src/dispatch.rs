// Copyright 2018 Google Inc. All rights reserved.
//
// Licensed under the Apache License, Version 2.0 (the "License");
// you may not use this file except in compliance with the License.
// You may obtain a copy of the License at
//
//     http://www.apache.org/licenses/LICENSE-2.0
//
// Unless required by applicable law or agreed to in writing, software
// distributed under the License is distributed on an "AS IS" BASIS,
// WITHOUT WARRANTIES OR CONDITIONS OF ANY KIND, either express or implied.
// See the License for the specific language governing permissions and
// limitations under the License.

use std::collections::HashMap;
use std::path::PathBuf;

use serde_json::{self, Value};

<<<<<<< HEAD
use xi_core::plugin_rpc::{HostNotification, HostRequest, PluginBufferInfo, PluginUpdate};
use xi_core::{ConfigTable, PluginPid, ViewIdentifier};
use xi_rpc::{Handler as RpcHandler, RemoteError, RpcCtx};
=======
use xi_core::{ViewId, PluginPid, ConfigTable};
use xi_core::plugin_rpc::{PluginBufferInfo, PluginUpdate, HostRequest, HostNotification};
use xi_rpc::{RpcCtx, RemoteError, Handler as RpcHandler};
>>>>>>> a66bbd68
use xi_trace::{self, trace, trace_block, trace_block_payload};

use super::{Plugin, View};

/// Convenience for unwrapping a view, when handling RPC notifications.
macro_rules! bail {
    ($opt:expr, $method:expr, $pid:expr, $view:expr) => {
        match $opt {
            Some(t) => t,
            None => {
                eprintln!("{:?} missing {:?} for {:?}", $pid, $view, $method);
                return;
            }
        }
    };
}

/// Convenience for unwrapping a view when handling RPC requests.
/// Prints an error if the view is missing, and returns an appropriate error.
macro_rules! bail_err {
    ($opt:expr, $method:expr, $pid:expr, $view:expr) => {
        match $opt {
            Some(t) => t,
            None => {
                eprintln!("{:?} missing {:?} for {:?}", $pid, $view, $method);
                return Err(RemoteError::custom(404, "missing view", None));
            }
        }
    };
}

/// Handles raw RPCs from core, updating state and forwarding calls
/// to the plugin,
pub struct Dispatcher<'a, P: 'a + Plugin> {
    //TODO: when we add multi-view, this should be an Arc+Mutex/Rc+RefCell
    views: HashMap<ViewId, View<P::Cache>>,
    pid: Option<PluginPid>,
    plugin: &'a mut P,
}

impl<'a, P: 'a + Plugin> Dispatcher<'a, P> {
    pub(crate) fn new(plugin: &'a mut P) -> Self {
        Dispatcher {
            views: HashMap::new(),
            pid: None,
            plugin: plugin,
        }
    }

    fn do_initialize(
        &mut self, ctx: &RpcCtx, plugin_id: PluginPid, buffers: Vec<PluginBufferInfo>,
    ) {
        assert!(
            self.pid.is_none(),
            "initialize rpc received with existing pid"
        );
        eprintln!("Initializing plugin {:?}", plugin_id);
        self.pid = Some(plugin_id);
        self.do_new_buffer(ctx, buffers);
    }

    fn do_did_save(&mut self, view_id: ViewId, path: PathBuf) {
        let v = bail!(self.views.get_mut(&view_id), "did_save", self.pid, view_id);
        let prev_path = v.path.take();
        v.path = Some(path);
        self.plugin
            .did_save(v, prev_path.as_ref().map(PathBuf::as_path));
    }

<<<<<<< HEAD
    fn do_config_changed(&mut self, view_id: ViewIdentifier, changes: ConfigTable) {
        let v = bail!(
            self.views.get_mut(&view_id),
            "config_changed",
            self.pid,
            view_id
        );
=======
    fn do_config_changed(&mut self, view_id: ViewId, changes: ConfigTable) {
        let v = bail!(self.views.get_mut(&view_id), "config_changed", self.pid, view_id);
>>>>>>> a66bbd68
        self.plugin.config_changed(v, &changes);
        for (key, value) in changes.iter() {
            v.config_table.insert(key.to_owned(), value.to_owned());
        }
        let conf = serde_json::from_value(Value::Object(v.config_table.clone()));
        v.config = conf.unwrap();
    }

    fn do_new_buffer(&mut self, ctx: &RpcCtx, buffers: Vec<PluginBufferInfo>) {
        let plugin_id = self.pid.unwrap();
        buffers
            .into_iter()
            .map(|info| View::new(ctx.get_peer().clone(), plugin_id, info))
            .for_each(|view| {
                let mut view = view;
                self.plugin.new_view(&mut view);
                self.views.insert(view.view_id, view);
            });
    }

    fn do_close(&mut self, view_id: ViewId) {
        {
            let v = bail!(self.views.get(&view_id), "close", self.pid, view_id);
            self.plugin.did_close(v);
        }
        self.views.remove(&view_id);
    }

    fn do_shutdown(&mut self) {
        eprintln!("rust plugin lib does not shutdown");
        //TODO: handle shutdown
    }

    fn do_tracing_config(&mut self, enabled: bool) {
        use xi_trace;

        if enabled {
            xi_trace::enable_tracing();
            eprintln!("Enabling tracing in global plugin {:?}", self.pid);
            trace("enable tracing", &["plugin"]);
        } else {
            xi_trace::disable_tracing();
            eprintln!("Disabling tracing in global plugin {:?}", self.pid);
            trace("enable tracing", &["plugin"]);
        }
    }

    fn do_update(&mut self, update: PluginUpdate) -> Result<Value, RemoteError> {
        let _t = trace_block("Dispatcher::do_update", &["plugin"]);
        let PluginUpdate {
            view_id,
            delta,
            new_len,
            new_line_count,
            rev,
            undo_group,
            edit_type,
            author,
        } = update;
        let v = bail_err!(self.views.get_mut(&view_id), "update", self.pid, view_id);
        v.update(delta.as_ref(), new_len, new_line_count, rev, undo_group);
        self.plugin.update(v, delta.as_ref(), edit_type, author);

        return Ok(Value::from(1));
    }

    fn do_collect_trace(&self) -> Result<Value, RemoteError> {
        use xi_trace_dump::*;

        let samples = xi_trace::samples_cloned_unsorted();
        chrome_trace::to_value(&samples).map_err(|e| RemoteError::Custom {
            code: 0,
            message: format!("Could not serialize trace: {:?}", e),
            data: None,
        })
    }
}

impl<'a, P: Plugin> RpcHandler for Dispatcher<'a, P> {
    type Notification = HostNotification;
    type Request = HostRequest;

    fn handle_notification(&mut self, ctx: &RpcCtx, rpc: Self::Notification) {
        use self::HostNotification::*;
        let _t = trace_block("Dispatcher::handle_notif", &["plugin"]);
        match rpc {
            Initialize {
                plugin_id,
                buffer_info,
            } => self.do_initialize(ctx, plugin_id, buffer_info),
            DidSave { view_id, path } => self.do_did_save(view_id, path),
            ConfigChanged { view_id, changes } => self.do_config_changed(view_id, changes),
            NewBuffer { buffer_info } => self.do_new_buffer(ctx, buffer_info),
            DidClose { view_id } => self.do_close(view_id),
            Shutdown(..) => self.do_shutdown(),
            TracingConfig { enabled } => self.do_tracing_config(enabled),
            Ping(..) => (),
        }
    }

    fn handle_request(&mut self, _ctx: &RpcCtx, rpc: Self::Request) -> Result<Value, RemoteError> {
        use self::HostRequest::*;
        let _t = trace_block("Dispatcher::handle_request", &["plugin"]);
        match rpc {
            Update(params) => self.do_update(params),
            CollectTrace(..) => self.do_collect_trace(),
        }
    }

    fn idle(&mut self, _ctx: &RpcCtx, token: usize) {
<<<<<<< HEAD
        let _t = trace_block_payload("Dispatcher::idle", &["plugin"], format!("token: {}", token));
        let view_id: ViewIdentifier = token.into();
=======
        let _t = trace_block_payload("Dispatcher::idle", &["plugin"],
                                     format!("token: {}", token));
        let view_id: ViewId = token.into();
>>>>>>> a66bbd68
        let v = bail!(self.views.get_mut(&view_id), "idle", self.pid, view_id);
        self.plugin.idle(v);
    }
}<|MERGE_RESOLUTION|>--- conflicted
+++ resolved
@@ -17,15 +17,9 @@
 
 use serde_json::{self, Value};
 
-<<<<<<< HEAD
-use xi_core::plugin_rpc::{HostNotification, HostRequest, PluginBufferInfo, PluginUpdate};
-use xi_core::{ConfigTable, PluginPid, ViewIdentifier};
-use xi_rpc::{Handler as RpcHandler, RemoteError, RpcCtx};
-=======
 use xi_core::{ViewId, PluginPid, ConfigTable};
 use xi_core::plugin_rpc::{PluginBufferInfo, PluginUpdate, HostRequest, HostNotification};
 use xi_rpc::{RpcCtx, RemoteError, Handler as RpcHandler};
->>>>>>> a66bbd68
 use xi_trace::{self, trace, trace_block, trace_block_payload};
 
 use super::{Plugin, View};
@@ -95,18 +89,8 @@
             .did_save(v, prev_path.as_ref().map(PathBuf::as_path));
     }
 
-<<<<<<< HEAD
-    fn do_config_changed(&mut self, view_id: ViewIdentifier, changes: ConfigTable) {
-        let v = bail!(
-            self.views.get_mut(&view_id),
-            "config_changed",
-            self.pid,
-            view_id
-        );
-=======
     fn do_config_changed(&mut self, view_id: ViewId, changes: ConfigTable) {
         let v = bail!(self.views.get_mut(&view_id), "config_changed", self.pid, view_id);
->>>>>>> a66bbd68
         self.plugin.config_changed(v, &changes);
         for (key, value) in changes.iter() {
             v.config_table.insert(key.to_owned(), value.to_owned());
@@ -217,14 +201,9 @@
     }
 
     fn idle(&mut self, _ctx: &RpcCtx, token: usize) {
-<<<<<<< HEAD
-        let _t = trace_block_payload("Dispatcher::idle", &["plugin"], format!("token: {}", token));
-        let view_id: ViewIdentifier = token.into();
-=======
         let _t = trace_block_payload("Dispatcher::idle", &["plugin"],
                                      format!("token: {}", token));
         let view_id: ViewId = token.into();
->>>>>>> a66bbd68
         let v = bail!(self.views.get_mut(&view_id), "idle", self.pid, view_id);
         self.plugin.idle(v);
     }
