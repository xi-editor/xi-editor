// Copyright 2018 The xi-editor Authors.
//
// Licensed under the Apache License, Version 2.0 (the "License");
// you may not use this file except in compliance with the License.
// You may obtain a copy of the License at
//
//     http://www.apache.org/licenses/LICENSE-2.0
//
// Unless required by applicable law or agreed to in writing, software
// distributed under the License is distributed on an "AS IS" BASIS,
// WITHOUT WARRANTIES OR CONDITIONS OF ANY KIND, either express or implied.
// See the License for the specific language governing permissions and
// limitations under the License.

//! Computing deltas between two ropes.

use std::collections::HashMap;
use std::borrow::Cow;
use std::ops::Range;

use crate::compare::RopeScanner;
use crate::delta::{Delta, DeltaElement};
use crate::interval::Interval;
<<<<<<< HEAD
use crate::rope::{LinesMetric, Rope, RopeDelta, RopeInfo, RopeSlice};
use crate::tree::{Node, NodeInfo, Cursor};
=======
use crate::rope::{LinesMetric, Rope, RopeDelta, RopeInfo};
use crate::tree::{Node, NodeInfo};
>>>>>>> 39ee76f8

/// A trait implemented by various diffing strategies.
pub trait Diff<N: NodeInfo> {
    fn compute_delta(base: &Node<N>, target: &Node<N>) -> Delta<N>;
}

/// The minimum length of non-whitespace characters in a line before
/// we consider it for diffing purposes.
const MIN_SIZE: usize = 32;

/// A line-oriented, hash based diff algorithm.
///
/// This works by taking a hash of each line in either document that
/// has a length, ignoring leading whitespace, above some threshold.
///
/// Lines in the target document are matched against lines in the
/// base document. When a match is found, it is extended forwards
/// and backwards as far as possible.
///
/// This runs in O(n+m) in the lengths of the two ropes, and produces
/// results on a variety of workloads that are comparable in quality
/// (measured in terms of serialized diff size) with the results from
/// using a suffix array, while being an order of magnitude faster.
pub struct LineHashDiff;

impl Diff<RopeInfo> for LineHashDiff {
    fn compute_delta(base: &Rope, target: &Rope) -> RopeDelta {
        let mut builder = DiffBuilder::default();

        // before doing anything, scan top down and bottom up for like-ness.
        let mut scanner = RopeScanner::new(base, target);
        let (start_offset, diff_end) = scanner.find_min_diff_range();
        let target_end = target.len() - diff_end;
        let base_end = base.len() - diff_end;

        if start_offset > 0 {
            builder.copy(0, 0, start_offset);
        }

        // if our preliminary scan finds no differences we're done
        if start_offset == base.len() && target.len() == base.len() {
            return builder.to_delta(base, target);
        }

<<<<<<< HEAD
        let base_slice = RopeSlice(base, 0..base.len());
        let line_hashes = make_line_hashes(&base_slice, MIN_SIZE);
=======
        let line_hashes = make_line_hashes(&base, MIN_SIZE, start_offset..base_end);
>>>>>>> 39ee76f8

        let line_count = target.measure::<LinesMetric>() + 1;
        let mut matches = Vec::with_capacity(line_count);

        let mut prev_base = 0;

        let mut needs_subseq = false;

        let mut offset = 0;
        let mut cursor = Cursor::new(&target, offset);
        
        while cursor.pos() < target_end {
            let next_offset;
            match cursor.next::<LinesMetric>() {
                Some(x) => next_offset = x,
                None    => break,
            }
            let line = RopeSlice(target, offset..next_offset);
            let len_line = line.1.end - line.1.start;
            let non_ws = non_ws_offset(&line);
            if len_line - non_ws >= MIN_SIZE && next_offset > start_offset {
                let non_ws_line = RopeSlice(target, (offset + non_ws)..next_offset);
                if let Some(base_off) = line_hashes.get(&non_ws_line) {
                    matches.push((offset + non_ws, *base_off));
                    if *base_off < prev_base {
                        needs_subseq = true;
                    }
                    prev_base = *base_off;
                }
            }
            offset = next_offset;
        }

        // we now have an ordered list of matches and their positions.
        // to ensure that our delta only copies non-decreasing base regions,
        // we take the longest increasing subsequence.
        // TODO: a possible optimization here would be to expand matches
        // to adjacent lines first? this would be at best a small win though..

        let longest_subseq =
            if needs_subseq { longest_increasing_region_set(&matches) } else { matches };

        // for each matching region, we extend it forwards and backwards.
        // we keep track of how far forward we extend it each time, to avoid
        // having a subsequent scan extend backwards over the same region.
        let mut prev_end = start_offset;

        for (targ_off, base_off) in longest_subseq {
            if targ_off <= prev_end {
                continue;
            }
            let (left_dist, mut right_dist) =
                expand_match(base, target, base_off, targ_off, prev_end);

            // don't let last match expand past target_end
            right_dist = right_dist.min(target_end - targ_off);

            let targ_start = targ_off - left_dist;
            let base_start = base_off - left_dist;
            let len = left_dist + right_dist;
            prev_end = targ_start + len;

            builder.copy(base_start, targ_start, len);
        }

        if diff_end > 0 {
            builder.copy(base.len() - diff_end, target.len() - diff_end, diff_end);
        }

        builder.to_delta(base, target)
    }
}

/// Given two ropes and the offsets of two equal bytes, finds the largest
/// identical substring shared between the two ropes which contains the offset.
///
/// The return value is a pair of offsets, each of which represents an absolute
/// distance. That is to say, the position of the start and end boundaries
/// relative to the input offset.
fn expand_match(
    base: &Rope,
    target: &Rope,
    base_off: usize,
    targ_off: usize,
    prev_match_targ_end: usize,
) -> (usize, usize) {
    let mut scanner = RopeScanner::new(base, target);
    let max_left = targ_off - prev_match_targ_end;
    let start = scanner.find_ne_char_back(base_off, targ_off, max_left);
    debug_assert!(start <= max_left, "{} <= {}", start, max_left);
    let end = scanner.find_ne_char(base_off, targ_off, None);
    (start.min(max_left), end)
}

/// Finds the longest increasing subset of copyable regions. This is essentially
/// the longest increasing subsequence problem. This implementation is adapted
/// from https://codereview.stackexchange.com/questions/187337/longest-increasing-subsequence-algorithm
fn longest_increasing_region_set(items: &[(usize, usize)]) -> Vec<(usize, usize)> {
    let mut result = vec![0];
    let mut prev_chain = vec![0; items.len()];

    for i in 1..items.len() {
        // If the next item is greater than the last item of the current longest
        // subsequence, push its index at the end of the result and continue.
        let last_idx = *result.last().unwrap();
        if items[last_idx].1 < items[i].1 {
            prev_chain[i] = last_idx;
            result.push(i);
            continue;
        }

        let next_idx = match result.binary_search_by(|&j| items[j].1.cmp(&items[i].1)) {
            Ok(_) => continue, // we ignore duplicates
            Err(idx) => idx,
        };

        if items[i].1 < items[result[next_idx]].1 {
            if next_idx > 0 {
                prev_chain[i] = result[next_idx - 1];
            }
            result[next_idx] = i;
        }
    }

    // walk backwards from the last item in result to build the final sequence
    let mut u = result.len();
    let mut v = *result.last().unwrap();
    while u != 0 {
        u -= 1;
        result[u] = v;
        v = prev_chain[v];
    }
    result.iter().map(|i| items[*i]).collect()
}

#[inline]
fn non_ws_offset(rs: &RopeSlice) -> usize {
    rs.0.iter_chunks(rs.1.clone()).take_while(|b| *b == " " || *b == "\t").count()
}

/// Represents copying `len` bytes from base to target.
#[derive(Debug, Clone, Copy)]
struct DiffOp {
    target_idx: usize,
    base_idx: usize,
    len: usize,
}

/// Keeps track of copy ops during diff construction.
#[derive(Debug, Clone, Default)]
pub struct DiffBuilder {
    ops: Vec<DiffOp>,
}

impl DiffBuilder {
    fn copy(&mut self, base: usize, target: usize, len: usize) {
        if let Some(prev) = self.ops.last_mut() {
            let prev_end = prev.target_idx + prev.len;
            let base_end = prev.base_idx + prev.len;
            assert!(prev_end <= target, "{} <= {} prev {:?}", prev_end, target, prev);
            if prev_end == target && base_end == base {
                prev.len += len;
                return;
            }
        }
        self.ops.push(DiffOp { target_idx: target, base_idx: base, len })
    }

    fn to_delta(self, base: &Rope, target: &Rope) -> RopeDelta {
        let mut els = Vec::with_capacity(self.ops.len() * 2);
        let mut targ_pos = 0;
        for DiffOp { base_idx, target_idx, len } in self.ops {
            if target_idx > targ_pos {
                let iv = Interval::new(targ_pos, target_idx);
                els.push(DeltaElement::Insert(target.subseq(iv)));
            }
            els.push(DeltaElement::Copy(base_idx, base_idx + len));
            targ_pos = target_idx + len;
        }

        if targ_pos < target.len() {
            let iv = Interval::new(targ_pos, target.len());
            els.push(DeltaElement::Insert(target.subseq(iv)));
        }

        Delta { els, base_len: base.len() }
    }
}

<<<<<<< HEAD
fn make_line_hashes<'a>(base: &'a RopeSlice, min_size: usize) -> HashMap<RopeSlice<'a>, usize> {
    let mut offset = base.1.start;
    let mut line_hashes = HashMap::with_capacity(base.0.len() / 60);
    let mut cursor = Cursor::new(&base.0, offset);
    
    while cursor.pos() < base.1.end {
        let next_offset;
        match cursor.next::<LinesMetric>() {
            Some(x) => next_offset = x,
            None    => break,
        }
        let mut line = RopeSlice(base.0, offset..next_offset);
        let non_ws = non_ws_offset(&line);
        if (line.1.end - line.1.start) - non_ws >= min_size {
            line.1.start = offset + non_ws;
            line_hashes.insert(line, offset + non_ws);
=======
/// Create a HashMap based on each line in the rope wich respect parameters
/// given, a mininum line length and some threshold. This function always 
/// ignore whitespace at the begining of line.
fn make_line_hashes<'a>(base: &'a Rope, min_size: usize, range: Range<usize>) -> HashMap<Cow<'a, str>, usize> {
    let mut offset = range.start;
    let mut line_hashes = HashMap::with_capacity(base.len() / 60);
    for line in base.lines_raw(range.start..range.end) {
        let non_ws = non_ws_offset(&line);
        if line.len() - non_ws >= min_size {
            let cow = match line {
                Cow::Owned(ref s) => Cow::Owned(s[non_ws..].to_string()),
                Cow::Borrowed(s) => Cow::Borrowed(&s[non_ws..]),
            };
            line_hashes.insert(cow, offset + non_ws);
>>>>>>> 39ee76f8
        }
        offset = next_offset;
    }
    line_hashes
}

#[cfg(test)]
mod tests {
    use super::*;

    static SMALL_ONE: &str = "This adds FixedSizeAdler32, that has a size set at construction, and keeps bytes in a cyclic buffer of that size to be removed when it fills up.

Current logic (and implementing Write) might be too much, since bytes will probably always be fed one by one anyway. Otherwise a faster way of removing a sequence might be needed (one by one is inefficient).";

    static SMALL_TWO: &str = "This adds some function, I guess?, that has a size set at construction, and keeps bytes in a cyclic buffer of that size to be ground up and injested when it fills up.

Currently my sense of smell (and the pain of implementing Write) might be too much, since bytes will probably always be fed one by one anyway. Otherwise crying might be needed (one by one is inefficient).";

    static INTERVAL_STR: &str = include_str!("../src/interval.rs");
    static BREAKS_STR: &str = include_str!("../src/breaks.rs");

    #[test]
    fn diff_smoke_test() {
        let one = SMALL_ONE.into();
        let two = SMALL_TWO.into();

        let delta = LineHashDiff::compute_delta(&one, &two);
        println!("delta: {:?}", &delta);

        let result = delta.apply(&one);
        assert_eq!(result, two);

        let delta = LineHashDiff::compute_delta(&one, &two);
        println!("delta: {:?}", &delta);

        let result = delta.apply(&one);
        assert_eq!(result, two);
    }

    #[test]
    fn test_larger_diff() {
        let one = INTERVAL_STR.into();
        let two = BREAKS_STR.into();

        let delta = LineHashDiff::compute_delta(&one, &two);
        let result = delta.apply(&one);
        assert_eq!(String::from(result), String::from(two));
    }
}<|MERGE_RESOLUTION|>--- conflicted
+++ resolved
@@ -21,13 +21,8 @@
 use crate::compare::RopeScanner;
 use crate::delta::{Delta, DeltaElement};
 use crate::interval::Interval;
-<<<<<<< HEAD
-use crate::rope::{LinesMetric, Rope, RopeDelta, RopeInfo, RopeSlice};
-use crate::tree::{Node, NodeInfo, Cursor};
-=======
 use crate::rope::{LinesMetric, Rope, RopeDelta, RopeInfo};
 use crate::tree::{Node, NodeInfo};
->>>>>>> 39ee76f8
 
 /// A trait implemented by various diffing strategies.
 pub trait Diff<N: NodeInfo> {
@@ -72,43 +67,28 @@
             return builder.to_delta(base, target);
         }
 
-<<<<<<< HEAD
-        let base_slice = RopeSlice(base, 0..base.len());
-        let line_hashes = make_line_hashes(&base_slice, MIN_SIZE);
-=======
         let line_hashes = make_line_hashes(&base, MIN_SIZE, start_offset..base_end);
->>>>>>> 39ee76f8
 
         let line_count = target.measure::<LinesMetric>() + 1;
         let mut matches = Vec::with_capacity(line_count);
 
+        let mut targ_line_offset = 0;
         let mut prev_base = 0;
 
         let mut needs_subseq = false;
-
-        let mut offset = 0;
-        let mut cursor = Cursor::new(&target, offset);
-        
-        while cursor.pos() < target_end {
-            let next_offset;
-            match cursor.next::<LinesMetric>() {
-                Some(x) => next_offset = x,
-                None    => break,
-            }
-            let line = RopeSlice(target, offset..next_offset);
-            let len_line = line.1.end - line.1.start;
+        for line in target.lines_raw(start_offset..target_end) {
             let non_ws = non_ws_offset(&line);
-            if len_line - non_ws >= MIN_SIZE && next_offset > start_offset {
-                let non_ws_line = RopeSlice(target, (offset + non_ws)..next_offset);
-                if let Some(base_off) = line_hashes.get(&non_ws_line) {
-                    matches.push((offset + non_ws, *base_off));
+            if line.len() - non_ws >= MIN_SIZE {
+                if let Some(base_off) = line_hashes.get(&line[non_ws..]) {
+                    let targ_off = targ_line_offset + non_ws;
+                    matches.push((start_offset + targ_off, *base_off));
                     if *base_off < prev_base {
                         needs_subseq = true;
                     }
                     prev_base = *base_off;
                 }
             }
-            offset = next_offset;
+            targ_line_offset += line.len();
         }
 
         // we now have an ordered list of matches and their positions.
@@ -214,8 +194,8 @@
 }
 
 #[inline]
-fn non_ws_offset(rs: &RopeSlice) -> usize {
-    rs.0.iter_chunks(rs.1.clone()).take_while(|b| *b == " " || *b == "\t").count()
+fn non_ws_offset(s: &str) -> usize {
+    s.as_bytes().iter().take_while(|b| **b == b' ' || **b == b'\t').count()
 }
 
 /// Represents copying `len` bytes from base to target.
@@ -267,24 +247,6 @@
     }
 }
 
-<<<<<<< HEAD
-fn make_line_hashes<'a>(base: &'a RopeSlice, min_size: usize) -> HashMap<RopeSlice<'a>, usize> {
-    let mut offset = base.1.start;
-    let mut line_hashes = HashMap::with_capacity(base.0.len() / 60);
-    let mut cursor = Cursor::new(&base.0, offset);
-    
-    while cursor.pos() < base.1.end {
-        let next_offset;
-        match cursor.next::<LinesMetric>() {
-            Some(x) => next_offset = x,
-            None    => break,
-        }
-        let mut line = RopeSlice(base.0, offset..next_offset);
-        let non_ws = non_ws_offset(&line);
-        if (line.1.end - line.1.start) - non_ws >= min_size {
-            line.1.start = offset + non_ws;
-            line_hashes.insert(line, offset + non_ws);
-=======
 /// Create a HashMap based on each line in the rope wich respect parameters
 /// given, a mininum line length and some threshold. This function always 
 /// ignore whitespace at the begining of line.
@@ -299,9 +261,8 @@
                 Cow::Borrowed(s) => Cow::Borrowed(&s[non_ws..]),
             };
             line_hashes.insert(cow, offset + non_ws);
->>>>>>> 39ee76f8
-        }
-        offset = next_offset;
+        }
+        offset += line.len();
     }
     line_hashes
 }
