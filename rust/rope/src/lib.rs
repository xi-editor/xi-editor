// Copyright 2016 Google Inc. All rights reserved.
//
// Licensed under the Apache License, Version 2.0 (the "License");
// you may not use this file except in compliance with the License.
// You may obtain a copy of the License at
//
//     http://www.apache.org/licenses/LICENSE-2.0
//
// Unless required by applicable law or agreed to in writing, software
// distributed under the License is distributed on an "AS IS" BASIS,
// WITHOUT WARRANTIES OR CONDITIONS OF ANY KIND, either express or implied.
// See the License for the specific language governing permissions and
// limitations under the License.

//! Trees for text.

#![cfg_attr(
    feature = "cargo-clippy",
    allow(
        collapsible_if, len_without_is_empty, many_single_char_names, needless_range_loop,
        new_without_default_derive, should_implement_trait, wrong_self_convention
    )
)]

extern crate bytecount;
extern crate memchr;
extern crate serde;
extern crate unicode_segmentation;
<<<<<<< HEAD
#[macro_use]
extern crate serde_derive;
#[cfg(test)]
extern crate serde_json;
#[cfg(test)]
extern crate serde_test;
=======
extern crate regex;
#[macro_use] extern crate serde_derive;
#[cfg(test)] extern crate serde_test;
#[cfg(test)] extern crate serde_json;
>>>>>>> a66bbd68

pub mod breaks;
pub mod delta;
pub mod engine;
pub mod find;
pub mod interval;
pub mod multiset;
pub mod rope;
pub mod spans;
#[cfg(test)]
mod test_helpers;
pub mod tree;

pub use rope::Rope;<|MERGE_RESOLUTION|>--- conflicted
+++ resolved
@@ -26,19 +26,10 @@
 extern crate memchr;
 extern crate serde;
 extern crate unicode_segmentation;
-<<<<<<< HEAD
-#[macro_use]
-extern crate serde_derive;
-#[cfg(test)]
-extern crate serde_json;
-#[cfg(test)]
-extern crate serde_test;
-=======
 extern crate regex;
 #[macro_use] extern crate serde_derive;
 #[cfg(test)] extern crate serde_test;
 #[cfg(test)] extern crate serde_json;
->>>>>>> a66bbd68
 
 pub mod breaks;
 pub mod delta;
