// Copyright 2016 Google Inc. All rights reserved.
//
// Licensed under the Apache License, Version 2.0 (the "License");
// you may not use this file except in compliance with the License.
// You may obtain a copy of the License at
//
//     http://www.apache.org/licenses/LICENSE-2.0
//
// Unless required by applicable law or agreed to in writing, software
// distributed under the License is distributed on an "AS IS" BASIS,
// WITHOUT WARRANTIES OR CONDITIONS OF ANY KIND, either express or implied.
// See the License for the specific language governing permissions and
// limitations under the License.

use std::cell::RefCell;
use std::cmp::{max, min};
use std::ops::Range;

use serde_json::Value;

use client::Client;
use edit_types::ViewEvent;
use find::Find;
use internal::find::FindStatus;
use line_cache_shadow::{self, LineCacheShadow, RenderPlan, RenderTactic};
<<<<<<< HEAD
use linewrap;
use movement::{region_movement, selection_movement, Movement};
use rpc::{GestureType, MouseAction};
use selection::{Affinity, SelRegion, Selection};
=======
use movement::{Movement, region_movement, selection_movement};
use rpc::{GestureType, MouseAction, SelectionModifier};
>>>>>>> 49a1ee8f
use styles::{Style, ThemeStyleMap};
use tabs::{BufferId, ViewId};
use width_cache::WidthCache;
use word_boundaries::WordCursor;
use xi_rope::breaks::{Breaks, BreaksBaseMetric, BreaksInfo, BreaksMetric};
use xi_rope::delta::Delta;
use xi_rope::interval::Interval;
use xi_rope::rope::{LinesMetric, Rope, RopeInfo};
use xi_rope::spans::Spans;
use xi_rope::tree::Cursor;
use xi_trace::trace_block;

type StyleMap = RefCell<ThemeStyleMap>;

/// A flag used to indicate when legacy actions should modify selections
const FLAG_SELECT: u64 = 2;

pub struct View {
    view_id: ViewId,
    buffer_id: BufferId,

    /// Tracks whether this view has been scheduled to render.
    /// We attempt to reduce duplicate renders by setting a small timeout
    /// after an edit is applied, to allow batching with any plugin updates.
    pending_render: bool,
    size: Size,
    /// The selection state for this view. Invariant: non-empty.
    selection: Selection,

    drag_state: Option<DragState>,

    /// vertical scroll position
    first_line: usize,
    /// height of visible portion
    height: usize,
    breaks: Option<Breaks>,
    wrap_col: WrapWidth,

    /// Front end's line cache state for this view. See the `LineCacheShadow`
    /// description for the invariant.
    lc_shadow: LineCacheShadow,

    /// New offset to be scrolled into position after an edit.
    scroll_to: Option<usize>,

    /// The state for finding text for this view.
    /// Each instance represents a separate search query.
    find: Vec<Find>,

    /// Tracks whether there has been changes in find results or find parameters.
    /// This is used to determined whether FindStatus should be sent to the frontend.
    find_changed: FindStatusChange,

    /// Tracks whether find highlights should be rendered.
    /// Highlights are only rendered when search dialog is open.
    highlight_find: bool,
}

/// Indicates what changed in the find state.
#[derive(PartialEq, Debug)]
enum FindStatusChange {
    /// None of the find parameters or number of matches changed.
    None,

    /// Find parameters and number of matches changed.
    All,

    /// Only number of matches changed
    Matches,
}

/// A size, in pixel units (not display pixels).
#[derive(Debug, Default, PartialEq, Serialize, Deserialize)]
pub struct Size {
    pub width: f64,
    pub height: f64,
}

/// The visual width of the buffer for the purpose of word wrapping.
enum WrapWidth {
    /// No wrapping in effect.
    None,

    /// Width in bytes (utf-8 code units).
    ///
    /// Only works well for ASCII, will probably not be maintained long-term.
    Bytes(usize),

    /// Width in px units, requiring measurement by the front-end.
    Width(f64),
}

/// State required to resolve a drag gesture into a selection.
struct DragState {
    /// All the selection regions other than the one being dragged.
    base_sel: Selection,

    /// Offset of the point where the drag started.
    offset: usize,

    /// Start of the region selected when drag was started (region is
    /// assumed to be forward).
    min: usize,

    /// End of the region selected when drag was started.
    max: usize,
}

impl View {
    pub fn new(view_id: ViewId, buffer_id: BufferId) -> View {
        View {
            view_id: view_id,
            buffer_id: buffer_id,
            pending_render: false,
            selection: SelRegion::caret(0).into(),
            scroll_to: Some(0),
            size: Size::default(),
            drag_state: None,
            first_line: 0,
            height: 10,
            breaks: None,
            wrap_col: WrapWidth::None,
            lc_shadow: LineCacheShadow::default(),
            find: Vec::new(),
            find_changed: FindStatusChange::None,
            highlight_find: false,
        }
    }

    pub(crate) fn get_buffer_id(&self) -> BufferId {
        self.buffer_id
    }

    pub(crate) fn get_view_id(&self) -> ViewId {
        self.view_id
    }

    pub(crate) fn set_has_pending_render(&mut self, pending: bool) {
        self.pending_render = pending
    }

    pub(crate) fn has_pending_render(&self) -> bool {
        self.pending_render
    }

    pub(crate) fn do_edit(&mut self, text: &Rope, cmd: ViewEvent) {
        use self::ViewEvent::*;
        match cmd {
            Move(movement) => self.do_move(text, movement, false),
            ModifySelection(movement) => self.do_move(text, movement, true),
            SelectAll => self.select_all(text),
            Scroll(range) => self.set_scroll(range.first, range.last),
            AddSelectionAbove => self.add_selection_by_movement(text, Movement::Up),
            AddSelectionBelow => self.add_selection_by_movement(text, Movement::Down),
            Gesture { line, col, ty } => self.do_gesture(text, line, col, ty),
            GotoLine { line } => self.goto_line(text, line),
<<<<<<< HEAD
            Find {
                chars,
                case_sensitive,
                regex,
            } => self.do_find(text, chars, case_sensitive, regex.unwrap_or_else(|| false)),
            FindNext {
                wrap_around,
                allow_same: _,
            } => self.find_next(text, false, wrap_around.unwrap_or(false)),
            FindPrevious { wrap_around } => self.find_next(text, true, wrap_around.unwrap_or(false)),
            Click(MouseAction {
                line,
                column,
                flags,
                click_count,
            }) => {
=======
            Find { chars, case_sensitive, regex, whole_words } =>
                self.do_find(text, chars, case_sensitive, regex.unwrap_or(false),
                             whole_words.unwrap_or(false)),
            FindNext { wrap_around, allow_same, modify_selection } =>
                self.find_next(text, false, wrap_around.unwrap_or(false),
                               allow_same.unwrap_or(false),
                               &modify_selection.unwrap_or(SelectionModifier::Set)),
            FindPrevious { wrap_around, allow_same, modify_selection } =>
                self.find_next(text, true, wrap_around.unwrap_or(false),
                               allow_same.unwrap_or(false),
                               &modify_selection.unwrap_or(SelectionModifier::Set)),
            Click(MouseAction { line, column, flags, click_count }) => {
>>>>>>> 49a1ee8f
                // Deprecated (kept for client compatibility):
                // should be removed in favor of do_gesture
                eprintln!("Usage of click is deprecated; use do_gesture");
                if (flags & FLAG_SELECT) != 0 {
                    self.do_gesture(text, line, column, GestureType::RangeSelect)
                } else if click_count == Some(2) {
                    self.do_gesture(text, line, column, GestureType::WordSelect)
                } else if click_count == Some(3) {
                    self.do_gesture(text, line, column, GestureType::LineSelect)
                } else {
                    self.do_gesture(text, line, column, GestureType::PointSelect)
                }
            }
            Drag(MouseAction { line, column, .. }) => self.do_drag(text, line, column, Affinity::default()),
            Cancel => self.do_cancel(text),
            HighlightFind { visible } => {
                self.highlight_find = visible;
                self.find_changed = FindStatusChange::All;
                self.set_dirty(text);
            }
            SelectionForFind { case_sensitive } => self.selection_for_find(text, case_sensitive.unwrap_or(false)),
        }
    }

    fn do_gesture(&mut self, text: &Rope, line: u64, col: u64, ty: GestureType) {
        let line = line as usize;
        let col = col as usize;
        let offset = self.line_col_to_offset(text, line, col);
        match ty {
            GestureType::PointSelect => {
                self.set_selection(text, SelRegion::caret(offset));
                self.start_drag(offset, offset, offset);
            }
            GestureType::RangeSelect => self.select_range(text, offset),
            GestureType::ToggleSel => self.toggle_sel(text, offset),
            GestureType::LineSelect => self.select_line(text, offset, line, false),
            GestureType::WordSelect => self.select_word(text, offset, false),
            GestureType::MultiLineSelect => self.select_line(text, offset, line, true),
            GestureType::MultiWordSelect => self.select_word(text, offset, true),
        }
    }

    fn do_cancel(&mut self, text: &Rope) {
        // if we have active find highlights, we don't collapse selections
        if self.find.is_empty() {
            self.collapse_selections(text);
        } else {
            self.unset_find();
        }
    }

    pub(crate) fn unset_find(&mut self) {
        for mut find in self.find.iter_mut() {
            find.unset();
        }
        self.find.clear();
    }

    fn goto_line(&mut self, text: &Rope, line: u64) {
        let offset = self.line_col_to_offset(text, line as usize, 0);
        self.set_selection(text, SelRegion::caret(offset));
    }

    pub fn set_size(&mut self, size: Size) {
        self.size = size;
    }

    pub fn set_scroll(&mut self, first: i64, last: i64) {
        let first = max(first, 0) as usize;
        let last = max(last, 0) as usize;
        self.first_line = first;
        self.height = last - first;
    }

    pub fn scroll_height(&self) -> usize {
        self.height
    }

    fn scroll_to_cursor(&mut self, text: &Rope) {
        let end = self.sel_regions().last().unwrap().end;
        let line = self.line_of_offset(text, end);
        if line < self.first_line {
            self.first_line = line;
        } else if self.first_line + self.height <= line {
            self.first_line = line - (self.height - 1);
        }
        // We somewhat arbitrarily choose the last region for setting the old-style
        // selection state, and for scrolling it into view if needed. This choice can
        // likely be improved.
        self.scroll_to = Some(end);
    }

    /// Toggles a caret at the given offset.
    pub fn toggle_sel(&mut self, text: &Rope, offset: usize) {
        // We could probably reduce the cloning of selections by being clever.
        let mut selection = self.selection.clone();
        if !selection.regions_in_range(offset, offset).is_empty() {
            selection.delete_range(offset, offset, true);
            if !selection.is_empty() {
                self.drag_state = None;
                self.set_selection_raw(text, selection);
                return;
            }
        }
        self.drag_state = Some(DragState {
            base_sel: selection.clone(),
            offset,
            min: offset,
            max: offset,
        });
        let region = SelRegion::caret(offset);
        selection.add_region(region);
        self.set_selection_raw(text, selection);
    }

    /// Move the selection by the given movement. Return value is the offset of
    /// a point that should be scrolled into view.
    ///
    /// If `modify` is `true`, the selections are modified, otherwise the results
    /// of individual region movements become carets.
    pub fn do_move(&mut self, text: &Rope, movement: Movement, modify: bool) {
        self.drag_state = None;
        let new_sel = selection_movement(movement, &self.selection, self, text, modify);
        self.set_selection(text, new_sel);
    }

    /// Set the selection to a new value.
    pub fn set_selection<S: Into<Selection>>(&mut self, text: &Rope, sel: S) {
        self.set_selection_raw(text, sel.into());
        self.scroll_to_cursor(text);
    }

    /// Sets the selection to a new value, without invalidating.
    fn set_selection_for_edit(&mut self, text: &Rope, sel: Selection) {
        self.selection = sel;
        self.scroll_to_cursor(text);
    }

    /// Sets the selection to a new value, invalidating the line cache as needed.
    /// This function does not perform any scrolling.
    fn set_selection_raw(&mut self, text: &Rope, sel: Selection) {
        self.invalidate_selection(text);
        self.selection = sel;
        self.invalidate_selection(text);
    }

    /// Invalidate the current selection. Note that we could be even more
    /// fine-grained in the case of multiple cursors, but we also want this
    /// method to be fast even when the selection is large.
    fn invalidate_selection(&mut self, text: &Rope) {
        // TODO: refine for upstream (caret appears on prev line)
        let first_line = self.line_of_offset(text, self.selection.first().unwrap().min());
        let last_line = self.line_of_offset(text, self.selection.last().unwrap().max()) + 1;
        let all_caret = self.selection.iter().all(|region| region.is_caret());
        let invalid = if all_caret {
            line_cache_shadow::CURSOR_VALID
        } else {
            line_cache_shadow::CURSOR_VALID | line_cache_shadow::STYLES_VALID
        };
        self.lc_shadow.partial_invalidate(first_line, last_line, invalid);
    }

    fn add_selection_by_movement(&mut self, text: &Rope, movement: Movement) {
        let mut sel = Selection::new();
        for &region in self.sel_regions() {
            sel.add_region(region);
            let new_region = region_movement(movement, region, self, &text, false);
            sel.add_region(new_region);
        }
        self.set_selection(text, sel);
    }

    // TODO: insert from keyboard or input method shouldn't break undo group,
    /// Invalidates the styles of the given range (start and end are offsets within
    /// the text).
    pub fn invalidate_styles(&mut self, text: &Rope, start: usize, end: usize) {
        let first_line = self.line_of_offset(text, start);
        let (mut last_line, last_col) = self.offset_to_line_col(text, end);
        last_line += if last_col > 0 { 1 } else { 0 };
        self.lc_shadow
            .partial_invalidate(first_line, last_line, line_cache_shadow::STYLES_VALID);
    }

    /// Select entire buffer.
    ///
    /// Note: unlike movement based selection, this does not scroll.
    pub fn select_all(&mut self, text: &Rope) {
        let selection = SelRegion::new(0, text.len()).into();
        self.set_selection_raw(text, selection);
    }

    /// Selects a specific range (eg. when the user performs SHIFT + click).
    pub fn select_range(&mut self, text: &Rope, offset: usize) {
        if !self.is_point_in_selection(offset) {
            let sel = {
                let (last, rest) = self.sel_regions().split_last().unwrap();
                let mut sel = Selection::new();
                for &region in rest {
                    sel.add_region(region);
                }
                // TODO: small nit, merged region should be backward if end < start.
                // This could be done by explicitly overriding, or by tweaking the
                // merge logic.
                sel.add_region(SelRegion::new(last.start, offset));
                sel
            };
            self.set_selection(text, sel);
            self.start_drag(offset, offset, offset);
        }
    }

    /// Selects the given region and supports multi selection.
    fn select_region(&mut self, text: &Rope, offset: usize, region: SelRegion, multi_select: bool) {
        let mut selection = match multi_select {
            true => self.selection.clone(),
            false => Selection::new(),
        };

        selection.add_region(region);
        self.set_selection(text, selection);

        self.start_drag(offset, region.start, region.end);
    }

    /// Selects an entire word and supports multi selection.
    pub fn select_word(&mut self, text: &Rope, offset: usize, multi_select: bool) {
        let (start, end) = {
            let mut word_cursor = WordCursor::new(text, offset);
            word_cursor.select_word()
        };

        self.select_region(text, offset, SelRegion::new(start, end), multi_select);
    }

    /// Selects an entire line and supports multi selection.
    pub fn select_line(&mut self, text: &Rope, offset: usize, line: usize, multi_select: bool) {
        let start = self.line_col_to_offset(text, line, 0);
        let end = self.line_col_to_offset(text, line + 1, 0);

        self.select_region(text, offset, SelRegion::new(start, end), multi_select);
    }

    /// Starts a drag operation.
    pub fn start_drag(&mut self, offset: usize, min: usize, max: usize) {
        let base_sel = Selection::new();
        self.drag_state = Some(DragState {
            base_sel,
            offset,
            min,
            max,
        });
    }

    /// Does a drag gesture, setting the selection from a combination of the drag
    /// state and new offset.
    fn do_drag(&mut self, text: &Rope, line: u64, col: u64, affinity: Affinity) {
        let offset = self.line_col_to_offset(text, line as usize, col as usize);
        let new_sel = self.drag_state.as_ref().map(|drag_state| {
            let mut sel = drag_state.base_sel.clone();
            // TODO: on double or triple click, quantize offset to requested granularity.
            let (start, end) = if offset < drag_state.offset {
                (drag_state.max, min(offset, drag_state.min))
            } else {
                (drag_state.min, max(offset, drag_state.max))
            };
            let horiz = None;
            sel.add_region(SelRegion::new(start, end).with_horiz(horiz).with_affinity(affinity));
            sel
        });

        if let Some(sel) = new_sel {
            self.set_selection(text, sel);
        }
    }

    /// Returns the regions of the current selection.
    pub fn sel_regions(&self) -> &[SelRegion] {
        &self.selection
    }

    /// Collapse all selections in this view into a single caret
    pub fn collapse_selections(&mut self, text: &Rope) {
        let mut sel = self.selection.clone();
        sel.collapse();
        self.set_selection(text, sel);
    }

    /// Determines whether the offset is in any selection (counting carets and
    /// selection edges).
    pub fn is_point_in_selection(&self, offset: usize) -> bool {
        !self.selection.regions_in_range(offset, offset).is_empty()
    }

    // Render a single line, and advance cursors to next line.
    fn render_line(
        &self,
        client: &Client,
        styles: &StyleMap,
        text: &Rope,
        start_of_line: &mut Cursor<RopeInfo>,
        soft_breaks: Option<&mut Cursor<BreaksInfo>>,
        style_spans: &Spans<Style>,
        line_num: usize,
    ) -> Value {
        let start_pos = start_of_line.pos();
        let pos = soft_breaks
            .map_or(start_of_line.next::<LinesMetric>(), |bc| {
                let pos = bc.next::<BreaksMetric>();
                // if using breaks update cursor
                if let Some(pos) = pos {
                    start_of_line.set(pos)
                }
                pos
            })
            .unwrap_or(text.len());

        let l_str = text.slice_to_string(start_pos, pos);
        let mut cursors = Vec::new();
        let mut selections = Vec::new();
        for region in self.selection.regions_in_range(start_pos, pos) {
            // cursor
            let c = region.end;
            if (c > start_pos && c < pos)
                || (!region.is_upstream() && c == start_pos)
                || (region.is_upstream() && c == pos)
                || (c == pos && c == text.len() && self.line_of_offset(text, c) == line_num)
            {
                cursors.push(c - start_pos);
            }

            // selection with interior
            let sel_start_ix = clamp(region.min(), start_pos, pos) - start_pos;
            let sel_end_ix = clamp(region.max(), start_pos, pos) - start_pos;
            if sel_end_ix > sel_start_ix {
                selections.push((sel_start_ix, sel_end_ix));
            }
        }

        let mut hls = Vec::new();

        if self.highlight_find {
            for find in self.find.iter() {
                for region in find.occurrences().regions_in_range(start_pos, pos) {
                    let sel_start_ix = clamp(region.min(), start_pos, pos) - start_pos;
                    let sel_end_ix = clamp(region.max(), start_pos, pos) - start_pos;
                    if sel_end_ix > sel_start_ix {
                        hls.push((sel_start_ix, sel_end_ix));
                    }
                }
            }
        }

        let styles = self.render_styles(client, styles, start_pos, pos, &selections, &hls, style_spans);

        let mut result = json!({
            "text": &l_str,
            "styles": styles,
        });

        if !cursors.is_empty() {
            result["cursor"] = json!(cursors);
        }
        result
    }

    pub fn render_styles(
        &self,
        client: &Client,
        styles: &StyleMap,
        start: usize,
        end: usize,
        sel: &[(usize, usize)],
        hls: &[(usize, usize)],
        style_spans: &Spans<Style>,
    ) -> Vec<isize> {
        let mut rendered_styles = Vec::new();
        let style_spans = style_spans.subseq(Interval::new_closed_open(start, end));

        let mut ix = 0;
        // we add the special find highlights (1) and selection (0) styles first.
        // We add selection after find because we want it to be preferred if the
        // same span exists in both sets (as when there is an active selection)
        for &(sel_start, sel_end) in hls {
            rendered_styles.push((sel_start as isize) - ix);
            rendered_styles.push(sel_end as isize - sel_start as isize);
            rendered_styles.push(1);
            ix = sel_end as isize;
        }
        for &(sel_start, sel_end) in sel {
            rendered_styles.push((sel_start as isize) - ix);
            rendered_styles.push(sel_end as isize - sel_start as isize);
            rendered_styles.push(0);
            ix = sel_end as isize;
        }
        for (iv, style) in style_spans.iter() {
            let style_id = self.get_or_def_style_id(client, styles, &style);
            rendered_styles.push((iv.start() as isize) - ix);
            rendered_styles.push(iv.end() as isize - iv.start() as isize);
            rendered_styles.push(style_id as isize);
            ix = iv.end() as isize;
        }
        rendered_styles
    }

    fn get_or_def_style_id(&self, client: &Client, style_map: &StyleMap, style: &Style) -> usize {
        let mut style_map = style_map.borrow_mut();
        if let Some(ix) = style_map.lookup(style) {
            return ix;
        }
        let ix = style_map.add(style);
        let style = style_map.merge_with_default(style);
        client.def_style(&style.to_json(ix));
        ix
    }

    fn build_update_op(&self, op: &str, lines: Option<Vec<Value>>, n: usize) -> Value {
        let mut update = json!({
            "op": op,
            "n": n,
        });

        if let Some(lines) = lines {
            update["lines"] = json!(lines);
        }

        update
    }

    fn send_update_for_plan(
        &mut self,
        text: &Rope,
        client: &Client,
        styles: &StyleMap,
        style_spans: &Spans<Style>,
        plan: &RenderPlan,
        pristine: bool,
    ) {
        if !self.lc_shadow.needs_render(plan) {
            return;
        }

        // send updated find status only if there have been changes
        if self.find_changed != FindStatusChange::None {
            let matches_only = self.find_changed == FindStatusChange::Matches;
            client.find_status(self.view_id, &json!(self.find_status(matches_only)));
        }

        let mut b = line_cache_shadow::Builder::new();
        let mut ops = Vec::new();
        let mut line_num = 0; // tracks old line cache

        for seg in self.lc_shadow.iter_with_plan(plan) {
            match seg.tactic {
                RenderTactic::Discard => {
                    ops.push(self.build_update_op("invalidate", None, seg.n));
                    b.add_span(seg.n, 0, 0);
                }
                RenderTactic::Preserve => {
                    // TODO: in the case where it's ALL_VALID & !CURSOR_VALID, and cursors
                    // are empty, could send update removing the cursor.
                    if seg.validity == line_cache_shadow::ALL_VALID {
                        let n_skip = seg.their_line_num - line_num;
                        if n_skip > 0 {
                            ops.push(self.build_update_op("skip", None, n_skip));
                        }
                        ops.push(self.build_update_op("copy", None, seg.n));
                        b.add_span(seg.n, seg.our_line_num, line_cache_shadow::ALL_VALID);
                        line_num = seg.their_line_num + seg.n;
                    } else {
                        ops.push(self.build_update_op("invalidate", None, seg.n));
                        b.add_span(seg.n, 0, 0);
                    }
                }
                RenderTactic::Render => {
                    // TODO: update (rather than re-render) in cases of text valid
                    if seg.validity == line_cache_shadow::ALL_VALID {
                        let n_skip = seg.their_line_num - line_num;
                        if n_skip > 0 {
                            ops.push(self.build_update_op("skip", None, n_skip));
                        }
                        ops.push(self.build_update_op("copy", None, seg.n));
                        b.add_span(seg.n, seg.our_line_num, line_cache_shadow::ALL_VALID);
                        line_num = seg.their_line_num + seg.n;
                    } else {
                        let start_line = seg.our_line_num;
                        let end_line = start_line + seg.n;

                        let offset = self.offset_of_line(text, start_line);
                        let mut line_cursor = Cursor::new(text, offset);
                        let mut soft_breaks = self.breaks.as_ref().map(|breaks| Cursor::new(breaks, offset));
                        let mut rendered_lines = Vec::new();
                        for line_num in start_line..end_line {
                            let line = self.render_line(
                                client,
                                styles,
                                text,
                                &mut line_cursor,
                                soft_breaks.as_mut(),
                                style_spans,
                                line_num,
                            );
                            rendered_lines.push(line);
                        }
                        ops.push(self.build_update_op("ins", Some(rendered_lines), seg.n));
                        b.add_span(seg.n, seg.our_line_num, line_cache_shadow::ALL_VALID);
                    }
                }
            }
        }
        let params = json!({
            "ops": ops,
            "pristine": pristine,
        });

        client.update_view(self.view_id, &params);
        self.lc_shadow = b.build();
        for find in &mut self.find {
            find.set_hls_dirty(false)
        }
    }

    /// Determines the current number of find results and search parameters to send them to
    /// the frontend.
    pub fn find_status(&mut self, matches_only: bool) -> Vec<FindStatus> {
        self.find_changed = FindStatusChange::None;

        self.find
            .iter()
            .map(|find| find.find_status(matches_only))
            .collect::<Vec<FindStatus>>()
    }

    /// Update front-end with any changes to view since the last time sent.
    /// The `pristine` argument indicates whether or not the buffer has
    /// unsaved changes.
    pub fn render_if_dirty(
        &mut self,
        text: &Rope,
        client: &Client,
        styles: &StyleMap,
        style_spans: &Spans<Style>,
        pristine: bool,
    ) {
        let height = self.line_of_offset(text, text.len()) + 1;
        let plan = RenderPlan::create(height, self.first_line, self.height);
        self.send_update_for_plan(text, client, styles, style_spans, &plan, pristine);
        if let Some(new_scroll_pos) = self.scroll_to.take() {
            let (line, col) = self.offset_to_line_col(text, new_scroll_pos);
            client.scroll_to(self.view_id, line, col);
        }
    }

    // Send the requested lines even if they're outside the current scroll region.
    pub fn request_lines(
        &mut self,
        text: &Rope,
        client: &Client,
        styles: &StyleMap,
        style_spans: &Spans<Style>,
        first_line: usize,
        last_line: usize,
        pristine: bool,
    ) {
        let height = self.line_of_offset(text, text.len()) + 1;
        let mut plan = RenderPlan::create(height, self.first_line, self.height);
        plan.request_lines(first_line, last_line);
        self.send_update_for_plan(text, client, styles, style_spans, &plan, pristine);
    }

    /// Invalidates front-end's entire line cache, forcing a full render at the next
    /// update cycle. This should be a last resort, updates should generally cause
    /// finer grain invalidation.
    pub fn set_dirty(&mut self, text: &Rope) {
        let height = self.line_of_offset(text, text.len()) + 1;
        let mut b = line_cache_shadow::Builder::new();
        b.add_span(height, 0, 0);
        b.set_dirty(true);
        self.lc_shadow = b.build();
    }

    // How should we count "column"? Valid choices include:
    // * Unicode codepoints
    // * grapheme clusters
    // * Unicode width (so CJK counts as 2)
    // * Actual measurement in text layout
    // * Code units in some encoding
    //
    // Of course, all these are identical for ASCII. For now we use UTF-8 code units
    // for simplicity.

    pub fn offset_to_line_col(&self, text: &Rope, offset: usize) -> (usize, usize) {
        let line = self.line_of_offset(text, offset);
        (line, offset - self.offset_of_line(text, line))
    }

    pub fn line_col_to_offset(&self, text: &Rope, line: usize, col: usize) -> usize {
        let mut offset = self.offset_of_line(text, line).saturating_add(col);
        if offset >= text.len() {
            offset = text.len();
            if self.line_of_offset(text, offset) <= line {
                return offset;
            }
        } else {
            // Snap to grapheme cluster boundary
            offset = text.prev_grapheme_offset(offset + 1).unwrap();
        }

        // clamp to end of line
        let next_line_offset = self.offset_of_line(text, line + 1);
        if offset >= next_line_offset {
            if let Some(prev) = text.prev_grapheme_offset(next_line_offset) {
                offset = prev;
            }
        }
        offset
    }

    // use own breaks if present, or text if not (no line wrapping)

    /// Returns the visible line number containing the given offset.
    pub fn line_of_offset(&self, text: &Rope, offset: usize) -> usize {
        match self.breaks {
            Some(ref breaks) => breaks.convert_metrics::<BreaksBaseMetric, BreaksMetric>(offset),
            None => text.line_of_offset(offset),
        }
    }

    /// Returns the byte offset corresponding to the line `line`.
    pub fn offset_of_line(&self, text: &Rope, line: usize) -> usize {
        match self.breaks {
            Some(ref breaks) => breaks.convert_metrics::<BreaksMetric, BreaksBaseMetric>(line),
            None => {
                // sanitize input
                let line = line.min(text.measure::<LinesMetric>() + 1);
                text.offset_of_line(line)
            }
        }
    }

    pub(crate) fn rewrap(&mut self, text: &Rope, wrap_col: usize) {
        if wrap_col > 0 {
            self.breaks = Some(linewrap::linewrap(text, wrap_col));
            self.wrap_col = WrapWidth::Bytes(wrap_col);
        } else {
            self.breaks = None
        }
    }

    /// Generate line breaks based on width measurement. Currently batch-mode,
    /// and currently in a debugging state.
    pub(crate) fn wrap_width(
        &mut self,
        text: &Rope,
        width_cache: &mut WidthCache,
        client: &Client,
        style_spans: &Spans<Style>,
    ) {
        let _t = trace_block("View::wrap_width", &["core"]);
        self.breaks = Some(linewrap::linewrap_width(
            text,
            width_cache,
            style_spans,
            client,
            self.size.width,
        ));
        self.wrap_col = WrapWidth::Width(self.size.width);
    }

    /// Updates the view after the text has been modified by the given `delta`.
    /// This method is responsible for updating the cursors, and also for
    /// recomputing line wraps.
    pub fn after_edit(
        &mut self,
        text: &Rope,
        last_text: &Rope,
        delta: &Delta<RopeInfo>,
        client: &Client,
        width_cache: &mut WidthCache,
        keep_selections: bool,
    ) {
        let (iv, new_len) = delta.summary();
        if let Some(breaks) = self.breaks.as_mut() {
            match self.wrap_col {
                WrapWidth::None => (),
                WrapWidth::Bytes(col) => linewrap::rewrap(breaks, text, iv, new_len, col),
                WrapWidth::Width(px) => linewrap::rewrap_width(breaks, text, width_cache, client, iv, new_len, px),
            }
        }
        if self.breaks.is_some() {
            // TODO: finer grain invalidation for the line wrapping, needs info
            // about what wrapped.
            self.set_dirty(text);
        } else {
            let start = self.line_of_offset(last_text, iv.start());
            let end = self.line_of_offset(last_text, iv.end()) + 1;
            let new_end = self.line_of_offset(text, iv.start() + new_len) + 1;
            self.lc_shadow.edit(start, end, new_end - start);
        }
        // Any edit cancels a drag. This is good behavior for edits initiated through
        // the front-end, but perhaps not for async edits.
        self.drag_state = None;

        // update only find highlights affected by change
        for find in &mut self.find {
            find.update_highlights(text, delta);
        }

        self.find_changed = FindStatusChange::Matches;

        // Note: for committing plugin edits, we probably want to know the priority
        // of the delta so we can set the cursor before or after the edit, as needed.
        let new_sel = self.selection.apply_delta(delta, true, keep_selections);
        self.set_selection_for_edit(text, new_sel);
    }

    fn selection_for_find(&mut self, text: &Rope, case_sensitive: bool) {
        // set last selection or word under current cursor as search query
        let search_query = match self.selection.last() {
            Some(region) => {
                if !region.is_caret() {
                    text.slice_to_string(region.min(), region.max())
                } else {
                    let (start, end) = {
                        let mut word_cursor = WordCursor::new(text, region.max());
                        word_cursor.select_word()
                    };
                    text.slice_to_string(start, end)
                }
            }
            _ => return,
        };

        self.find_changed = FindStatusChange::All;
        self.set_dirty(text);

        // todo: this will be changed once multiple queries are supported
        // todo: for now only a single search query is supported however in the future
        // todo: the correct Find instance needs to be updated with the new parameters
        if self.find.is_empty() {
            self.find.push(Find::new());
        }

<<<<<<< HEAD
        self.find
            .first_mut()
            .unwrap()
            .do_find(text, search_query, case_sensitive, false);
=======
        self.find.first_mut().unwrap().do_find(text, search_query, case_sensitive, false, true);
>>>>>>> 49a1ee8f
    }

    pub fn do_find(&mut self, text: &Rope, chars: String, case_sensitive: bool, is_regex: bool,
                   whole_words: bool) {
        self.set_dirty(text);
        self.find_changed = FindStatusChange::Matches;

        // todo: this will be changed once multiple queries are supported
        // todo: for now only a single search query is supported however in the future
        // todo: the correct Find instance needs to be updated with the new parameters
        if self.find.is_empty() {
            self.find.push(Find::new());
        }

<<<<<<< HEAD
        self.find
            .first_mut()
            .unwrap()
            .do_find(text, chars, case_sensitive, is_regex);
=======
        self.find.first_mut().unwrap().do_find(text, chars, case_sensitive, is_regex, whole_words);
>>>>>>> 49a1ee8f
    }

    pub fn find_next(&mut self, text: &Rope, reverse: bool, wrap: bool, allow_same: bool,
                     modify_selection: &SelectionModifier) {
        self.select_next_occurrence(text, reverse, false, allow_same, modify_selection);
        if self.scroll_to.is_none() && wrap {
            self.select_next_occurrence(text, reverse, true, allow_same, modify_selection);
        }
    }

    /// Select the next occurrence relative to the last cursor. `reverse` determines whether the
    /// next occurrence before (`true`) or after (`false`) the last cursor is selected. `wrapped`
    /// indicates a search for the next occurrence past the end of the file.
<<<<<<< HEAD
    pub fn select_next_occurrence(&mut self, text: &Rope, reverse: bool, wrapped: bool) {
        // select occurrence closest to last selection
        let sel = match self.sel_regions().last() {
            Some(sel) => (sel.min(), sel.max()),
            None => return,
        };

        // multiple queries; select closest occurrence
        let closest_occurrence = self.find
            .iter()
            .flat_map(|x| x.next_occurrence(text, reverse, wrapped, sel))
            .min_by_key(|x| match reverse {
=======
    pub fn select_next_occurrence(&mut self, text: &Rope, reverse: bool, wrapped: bool,
                                  _allow_same: bool, modify_selection: &SelectionModifier) {
        // multiple queries; select closest occurrence
        let closest_occurrence = self.find.iter().flat_map(|x|
            x.next_occurrence(text, reverse, wrapped, &self.selection)
        ).min_by_key(|x| {
            match reverse {
>>>>>>> 49a1ee8f
                true => x.end,
                false => x.start,
            });

        if let Some(occ) = closest_occurrence {
            match modify_selection {
                SelectionModifier::Set => self.set_selection(text, occ),
                SelectionModifier::Add => {
                    let mut selection = self.selection.clone();
                    selection.add_region(occ);
                    self.set_selection(text, selection);
                },
                SelectionModifier::AddRemovingCurrent => {
                    let mut selection = self.selection.clone();

                    if let Some(last_selection) = self.selection.last() {
                        if !last_selection.is_caret() {
                            selection.delete_range(last_selection.min(), last_selection.max(), false);
                        }
                    }

                    selection.add_region(occ);
                    self.set_selection(text, selection);
                }
                _ => { }
            }
        }
    }

    /// Get the line range of a selected region.
    pub fn get_line_range(&self, text: &Rope, region: &SelRegion) -> Range<usize> {
        let (first_line, _) = self.offset_to_line_col(text, region.min());
        let (mut last_line, last_col) = self.offset_to_line_col(text, region.max());
        if last_col == 0 && last_line > first_line {
            last_line -= 1;
        }

        first_line..(last_line + 1)
    }
}

// utility function to clamp a value within the given range
fn clamp(x: usize, min: usize, max: usize) -> usize {
    if x < min {
        min
    } else if x < max {
        x
    } else {
        max
    }
}<|MERGE_RESOLUTION|>--- conflicted
+++ resolved
@@ -23,15 +23,8 @@
 use find::Find;
 use internal::find::FindStatus;
 use line_cache_shadow::{self, LineCacheShadow, RenderPlan, RenderTactic};
-<<<<<<< HEAD
-use linewrap;
-use movement::{region_movement, selection_movement, Movement};
-use rpc::{GestureType, MouseAction};
-use selection::{Affinity, SelRegion, Selection};
-=======
 use movement::{Movement, region_movement, selection_movement};
 use rpc::{GestureType, MouseAction, SelectionModifier};
->>>>>>> 49a1ee8f
 use styles::{Style, ThemeStyleMap};
 use tabs::{BufferId, ViewId};
 use width_cache::WidthCache;
@@ -188,24 +181,6 @@
             AddSelectionBelow => self.add_selection_by_movement(text, Movement::Down),
             Gesture { line, col, ty } => self.do_gesture(text, line, col, ty),
             GotoLine { line } => self.goto_line(text, line),
-<<<<<<< HEAD
-            Find {
-                chars,
-                case_sensitive,
-                regex,
-            } => self.do_find(text, chars, case_sensitive, regex.unwrap_or_else(|| false)),
-            FindNext {
-                wrap_around,
-                allow_same: _,
-            } => self.find_next(text, false, wrap_around.unwrap_or(false)),
-            FindPrevious { wrap_around } => self.find_next(text, true, wrap_around.unwrap_or(false)),
-            Click(MouseAction {
-                line,
-                column,
-                flags,
-                click_count,
-            }) => {
-=======
             Find { chars, case_sensitive, regex, whole_words } =>
                 self.do_find(text, chars, case_sensitive, regex.unwrap_or(false),
                              whole_words.unwrap_or(false)),
@@ -218,7 +193,6 @@
                                allow_same.unwrap_or(false),
                                &modify_selection.unwrap_or(SelectionModifier::Set)),
             Click(MouseAction { line, column, flags, click_count }) => {
->>>>>>> 49a1ee8f
                 // Deprecated (kept for client compatibility):
                 // should be removed in favor of do_gesture
                 eprintln!("Usage of click is deprecated; use do_gesture");
@@ -961,14 +935,7 @@
             self.find.push(Find::new());
         }
 
-<<<<<<< HEAD
-        self.find
-            .first_mut()
-            .unwrap()
-            .do_find(text, search_query, case_sensitive, false);
-=======
         self.find.first_mut().unwrap().do_find(text, search_query, case_sensitive, false, true);
->>>>>>> 49a1ee8f
     }
 
     pub fn do_find(&mut self, text: &Rope, chars: String, case_sensitive: bool, is_regex: bool,
@@ -983,14 +950,7 @@
             self.find.push(Find::new());
         }
 
-<<<<<<< HEAD
-        self.find
-            .first_mut()
-            .unwrap()
-            .do_find(text, chars, case_sensitive, is_regex);
-=======
         self.find.first_mut().unwrap().do_find(text, chars, case_sensitive, is_regex, whole_words);
->>>>>>> 49a1ee8f
     }
 
     pub fn find_next(&mut self, text: &Rope, reverse: bool, wrap: bool, allow_same: bool,
@@ -1004,20 +964,6 @@
     /// Select the next occurrence relative to the last cursor. `reverse` determines whether the
     /// next occurrence before (`true`) or after (`false`) the last cursor is selected. `wrapped`
     /// indicates a search for the next occurrence past the end of the file.
-<<<<<<< HEAD
-    pub fn select_next_occurrence(&mut self, text: &Rope, reverse: bool, wrapped: bool) {
-        // select occurrence closest to last selection
-        let sel = match self.sel_regions().last() {
-            Some(sel) => (sel.min(), sel.max()),
-            None => return,
-        };
-
-        // multiple queries; select closest occurrence
-        let closest_occurrence = self.find
-            .iter()
-            .flat_map(|x| x.next_occurrence(text, reverse, wrapped, sel))
-            .min_by_key(|x| match reverse {
-=======
     pub fn select_next_occurrence(&mut self, text: &Rope, reverse: bool, wrapped: bool,
                                   _allow_same: bool, modify_selection: &SelectionModifier) {
         // multiple queries; select closest occurrence
@@ -1025,7 +971,6 @@
             x.next_occurrence(text, reverse, wrapped, &self.selection)
         ).min_by_key(|x| {
             match reverse {
->>>>>>> 49a1ee8f
                 true => x.end,
                 false => x.start,
             });
