// Copyright 2016 The xi-editor Authors.
//
// Licensed under the Apache License, Version 2.0 (the "License");
// you may not use this file except in compliance with the License.
// You may obtain a copy of the License at
//
//     http://www.apache.org/licenses/LICENSE-2.0
//
// Unless required by applicable law or agreed to in writing, software
// distributed under the License is distributed on an "AS IS" BASIS,
// WITHOUT WARRANTIES OR CONDITIONS OF ANY KIND, either express or implied.
// See the License for the specific language governing permissions and
// limitations under the License.

use std::cell::RefCell;
use std::cmp::{max, min};
use std::ops::Range;

use serde_json::Value;

use client::Client;
use edit_types::ViewEvent;
use find::Find;
<<<<<<< HEAD
use find::{Find, FindStatus};
use internal::find::FindStatus;
use line_cache_shadow::{self, LineCacheShadow, RenderPlan, RenderTactic};
use linewrap;
use linewrap;
=======
use internal::find::FindStatus;
use line_cache_shadow::{self, LineCacheShadow, RenderPlan, RenderTactic};
use linewrap;
>>>>>>> 08c6e30e
use movement::{region_movement, selection_movement, Movement};
use rpc::{GestureType, MouseAction, SelectionModifier};
use selection::{Affinity, SelRegion, Selection};
use styles::{Style, ThemeStyleMap};
use tabs::{BufferId, ViewId};
use width_cache::WidthCache;
use word_boundaries::WordCursor;
use xi_rope::breaks::{Breaks, BreaksBaseMetric, BreaksInfo, BreaksMetric};
use xi_rope::delta::Delta;
use xi_rope::interval::Interval;
use xi_rope::rope::{LinesMetric, Rope, RopeInfo};
use xi_rope::spans::Spans;
use xi_rope::tree::Cursor;
use xi_trace::trace_block;

type StyleMap = RefCell<ThemeStyleMap>;

/// A flag used to indicate when legacy actions should modify selections
const FLAG_SELECT: u64 = 2;

pub struct View {
    view_id: ViewId,
    buffer_id: BufferId,

    /// Tracks whether this view has been scheduled to render.
    /// We attempt to reduce duplicate renders by setting a small timeout
    /// after an edit is applied, to allow batching with any plugin updates.
    pending_render: bool,
    size: Size,
    /// The selection state for this view. Invariant: non-empty.
    selection: Selection,

    drag_state: Option<DragState>,

    /// vertical scroll position
    first_line: usize,
    /// height of visible portion
    height: usize,
    breaks: Option<Breaks>,
    wrap_col: WrapWidth,

    /// Front end's line cache state for this view. See the `LineCacheShadow`
    /// description for the invariant.
    lc_shadow: LineCacheShadow,

    /// New offset to be scrolled into position after an edit.
    scroll_to: Option<usize>,

    /// The state for finding text for this view.
    /// Each instance represents a separate search query.
    find: Vec<Find>,

    /// Tracks whether there has been changes in find results or find parameters.
    /// This is used to determined whether FindStatus should be sent to the frontend.
    find_changed: FindStatusChange,

    /// Tracks whether find highlights should be rendered.
    /// Highlights are only rendered when search dialog is open.
    highlight_find: bool,

    /// The state for replacing matches for this view.
    replace: Option<Replace>,

    /// Tracks whether the replacement string or replace parameters changed.
    replace_changed: bool,
}

/// Indicates what changed in the find state.
#[derive(PartialEq, Debug)]
enum FindStatusChange {
    /// None of the find parameters or number of matches changed.
    None,

    /// Find parameters and number of matches changed.
    All,

    /// Only number of matches changed
    Matches,
}

/// Contains replacement string and replace options.
#[derive(Debug, Default, PartialEq, Serialize, Deserialize, Clone)]
pub struct Replace {
    /// Replacement string.
    pub chars: String,
    pub preserve_case: bool,
}

/// A size, in pixel units (not display pixels).
#[derive(Debug, Default, PartialEq, Serialize, Deserialize)]
pub struct Size {
    pub width: f64,
    pub height: f64,
}

/// The visual width of the buffer for the purpose of word wrapping.
enum WrapWidth {
    /// No wrapping in effect.
    None,

    /// Width in bytes (utf-8 code units).
    ///
    /// Only works well for ASCII, will probably not be maintained long-term.
    Bytes(usize),

    /// Width in px units, requiring measurement by the front-end.
    Width(f64),
}

/// The smallest unit of text that a gesture can select
pub enum SelectionGranularity {
    /// Selects any point or character range
    Point,
    /// Selects one word at a time
    Word,
    /// Selects one line at a time
    Line,
}

/// State required to resolve a drag gesture into a selection.
struct DragState {
    /// All the selection regions other than the one being dragged.
    base_sel: Selection,

    /// Offset of the point where the drag started.
    offset: usize,

    /// Start of the region selected when drag was started (region is
    /// assumed to be forward).
    min: usize,

    /// End of the region selected when drag was started.
    max: usize,

    granularity: SelectionGranularity,
}

impl View {
    pub fn new(view_id: ViewId, buffer_id: BufferId) -> View {
        View {
            view_id: view_id,
            buffer_id: buffer_id,
            pending_render: false,
            selection: SelRegion::caret(0).into(),
            scroll_to: Some(0),
            size: Size::default(),
            drag_state: None,
            first_line: 0,
            height: 10,
            breaks: None,
            wrap_col: WrapWidth::None,
            lc_shadow: LineCacheShadow::default(),
            find: Vec::new(),
            find_changed: FindStatusChange::None,
            highlight_find: false,
            replace: None,
            replace_changed: false,
        }
    }

    pub(crate) fn get_buffer_id(&self) -> BufferId {
        self.buffer_id
    }

    pub(crate) fn get_view_id(&self) -> ViewId {
        self.view_id
    }

    pub(crate) fn get_replace(&self) -> Option<Replace> {
        self.replace.clone()
    }

    pub(crate) fn set_has_pending_render(&mut self, pending: bool) {
        self.pending_render = pending
    }

    pub(crate) fn has_pending_render(&self) -> bool {
        self.pending_render
    }

    pub(crate) fn do_edit(&mut self, text: &Rope, cmd: ViewEvent) {
        use self::ViewEvent::*;
        match cmd {
            Move(movement) => self.do_move(text, movement, false),
            ModifySelection(movement) => self.do_move(text, movement, true),
            SelectAll => self.select_all(text),
            Scroll(range) => self.set_scroll(range.first, range.last),
            AddSelectionAbove => self.add_selection_by_movement(text, Movement::Up),
            AddSelectionBelow => self.add_selection_by_movement(text, Movement::Down),
            Gesture { line, col, ty } => self.do_gesture(text, line, col, ty),
            GotoLine { line } => self.goto_line(text, line),
            Find {
                chars,
                case_sensitive,
                regex,
                whole_words,
            } => self.do_find(text, chars, case_sensitive, regex, whole_words),
            FindNext {
                wrap_around,
                allow_same,
                modify_selection,
            } => self.do_find_next(text, false, wrap_around, allow_same, &modify_selection),
            FindPrevious {
                wrap_around,
                allow_same,
                modify_selection,
            } => self.do_find_next(text, true, wrap_around, allow_same, &modify_selection),
            FindAll => self.do_find_all(text),
            Click(MouseAction {
                line,
                column,
                flags,
                click_count,
            }) => {
                // Deprecated (kept for client compatibility):
                // should be removed in favor of do_gesture
                warn!("Usage of click is deprecated; use do_gesture");
                if (flags & FLAG_SELECT) != 0 {
                    self.do_gesture(text, line, column, GestureType::RangeSelect)
                } else if click_count == Some(2) {
                    self.do_gesture(text, line, column, GestureType::WordSelect)
                } else if click_count == Some(3) {
                    self.do_gesture(text, line, column, GestureType::LineSelect)
                } else {
                    self.do_gesture(text, line, column, GestureType::PointSelect)
                }
            }
            Drag(MouseAction { line, column, .. }) => self.do_drag(text, line, column, Affinity::default()),
            Cancel => self.do_cancel(text),
            HighlightFind { visible } => {
                self.highlight_find = visible;
                self.find_changed = FindStatusChange::All;
                self.set_dirty(text);
            }
            SelectionForFind { case_sensitive } => self.do_selection_for_find(text, case_sensitive),
            Replace { chars, preserve_case } => self.do_set_replace(chars, preserve_case),
            SelectionForReplace => self.do_selection_for_replace(text),
            SelectionIntoLines => self.do_split_selection_into_lines(text),
        }
    }

    fn do_gesture(&mut self, text: &Rope, line: u64, col: u64, ty: GestureType) {
        let line = line as usize;
        let col = col as usize;
        let offset = self.line_col_to_offset(text, line, col);
        match ty {
            GestureType::PointSelect => {
                self.set_selection(text, SelRegion::caret(offset));
                self.start_drag(offset, offset, offset, SelectionGranularity::Point, false);
            }
            GestureType::RangeSelect => self.select_range(text, offset),
            GestureType::ToggleSel => self.toggle_sel(text, offset),
            GestureType::LineSelect => self.select_line(text, offset, line, false),
            GestureType::WordSelect => self.select_word(text, offset, false),
            GestureType::MultiLineSelect => self.select_line(text, offset, line, true),
            GestureType::MultiWordSelect => self.select_word(text, offset, true),
        }
    }

    fn do_cancel(&mut self, text: &Rope) {
        // if we have active find highlights, we don't collapse selections
        if self.find.is_empty() {
            self.collapse_selections(text);
        } else {
            self.unset_find();
        }
    }

    pub(crate) fn unset_find(&mut self) {
        for mut find in self.find.iter_mut() {
            find.unset();
        }
        self.find.clear();
    }

    fn goto_line(&mut self, text: &Rope, line: u64) {
        let offset = self.line_col_to_offset(text, line as usize, 0);
        self.set_selection(text, SelRegion::caret(offset));
    }

    pub fn set_size(&mut self, size: Size) {
        self.size = size;
    }

    pub fn set_scroll(&mut self, first: i64, last: i64) {
        let first = max(first, 0) as usize;
        let last = max(last, 0) as usize;
        self.first_line = first;
        self.height = last - first;
    }

    pub fn scroll_height(&self) -> usize {
        self.height
    }

    fn scroll_to_cursor(&mut self, text: &Rope) {
        let end = self.sel_regions().last().unwrap().end;
        let line = self.line_of_offset(text, end);
        if line < self.first_line {
            self.first_line = line;
        } else if self.first_line + self.height <= line {
            self.first_line = line - (self.height - 1);
        }
        // We somewhat arbitrarily choose the last region for setting the old-style
        // selection state, and for scrolling it into view if needed. This choice can
        // likely be improved.
        self.scroll_to = Some(end);
    }

    /// Toggles a caret at the given offset.
    pub fn toggle_sel(&mut self, text: &Rope, offset: usize) {
        // We could probably reduce the cloning of selections by being clever.
        let mut selection = self.selection.clone();
        if !selection.regions_in_range(offset, offset).is_empty() {
            selection.delete_range(offset, offset, true);
            if !selection.is_empty() {
                self.drag_state = None;
                self.set_selection_raw(text, selection);
                return;
            }
        }
        let region = SelRegion::caret(offset);
        selection.add_region(region);
        self.set_selection_raw(text, selection);
        self.start_drag(offset, offset, offset, SelectionGranularity::Point, true)
    }

    /// Move the selection by the given movement. Return value is the offset of
    /// a point that should be scrolled into view.
    ///
    /// If `modify` is `true`, the selections are modified, otherwise the results
    /// of individual region movements become carets.
    pub fn do_move(&mut self, text: &Rope, movement: Movement, modify: bool) {
        self.drag_state = None;
        let new_sel = selection_movement(movement, &self.selection, self, text, modify);
        self.set_selection(text, new_sel);
    }

    /// Set the selection to a new value.
    pub fn set_selection<S: Into<Selection>>(&mut self, text: &Rope, sel: S) {
        self.set_selection_raw(text, sel.into());
        self.scroll_to_cursor(text);
    }

    /// Sets the selection to a new value, without invalidating.
    fn set_selection_for_edit(&mut self, text: &Rope, sel: Selection) {
        self.selection = sel;
        self.scroll_to_cursor(text);
    }

    /// Sets the selection to a new value, invalidating the line cache as needed.
    /// This function does not perform any scrolling.
    fn set_selection_raw(&mut self, text: &Rope, sel: Selection) {
        self.invalidate_selection(text);
        self.selection = sel;
        self.invalidate_selection(text);
    }

    /// Invalidate the current selection. Note that we could be even more
    /// fine-grained in the case of multiple cursors, but we also want this
    /// method to be fast even when the selection is large.
    fn invalidate_selection(&mut self, text: &Rope) {
        // TODO: refine for upstream (caret appears on prev line)
        let first_line = self.line_of_offset(text, self.selection.first().unwrap().min());
        let last_line = self.line_of_offset(text, self.selection.last().unwrap().max()) + 1;
        let all_caret = self.selection.iter().all(|region| region.is_caret());
        let invalid = if all_caret {
            line_cache_shadow::CURSOR_VALID
        } else {
            line_cache_shadow::CURSOR_VALID | line_cache_shadow::STYLES_VALID
        };
        self.lc_shadow.partial_invalidate(first_line, last_line, invalid);
    }

    fn add_selection_by_movement(&mut self, text: &Rope, movement: Movement) {
        let mut sel = Selection::new();
        for &region in self.sel_regions() {
            sel.add_region(region);
            let new_region = region_movement(movement, region, self, &text, false);
            sel.add_region(new_region);
        }
        self.set_selection(text, sel);
    }

    // TODO: insert from keyboard or input method shouldn't break undo group,
    /// Invalidates the styles of the given range (start and end are offsets within
    /// the text).
    pub fn invalidate_styles(&mut self, text: &Rope, start: usize, end: usize) {
        let first_line = self.line_of_offset(text, start);
        let (mut last_line, last_col) = self.offset_to_line_col(text, end);
        last_line += if last_col > 0 { 1 } else { 0 };
        self.lc_shadow
            .partial_invalidate(first_line, last_line, line_cache_shadow::STYLES_VALID);
    }

    /// Select entire buffer.
    ///
    /// Note: unlike movement based selection, this does not scroll.
    pub fn select_all(&mut self, text: &Rope) {
        let selection = SelRegion::new(0, text.len()).into();
        self.set_selection_raw(text, selection);
    }

    /// Selects a specific range (eg. when the user performs SHIFT + click).
    pub fn select_range(&mut self, text: &Rope, offset: usize) {
        let sel = {
            let (last, rest) = self.sel_regions().split_last().unwrap();
            let mut sel = Selection::new();
            for &region in rest {
                sel.add_region(region);
            }
            // TODO: small nit, merged region should be backward if end < start.
            // This could be done by explicitly overriding, or by tweaking the
            // merge logic.
            sel.add_region(SelRegion::new(last.start, offset));
            sel
        };
        let range_start = sel.last().unwrap().start;
        self.set_selection(text, sel);
        self.start_drag(
            range_start,
            range_start,
            range_start,
            SelectionGranularity::Point,
            false,
        );
    }

    /// Selects the given region and supports multi selection.
    fn select_region(&mut self, text: &Rope, region: SelRegion, multi_select: bool) {
        let mut selection = match multi_select {
            true => self.selection.clone(),
            false => Selection::new(),
        };

        selection.add_region(region);
        self.set_selection(text, selection);
    }

    /// Selects an entire word and supports multi selection.
    pub fn select_word(&mut self, text: &Rope, offset: usize, multi_select: bool) {
        let (start, end) = {
            let mut word_cursor = WordCursor::new(text, offset);
            word_cursor.select_word()
        };

        self.select_region(text, SelRegion::new(start, end), multi_select);
        self.start_drag(offset, start, end, SelectionGranularity::Word, multi_select);
    }

    /// Selects an entire line and supports multi selection.
    pub fn select_line(&mut self, text: &Rope, offset: usize, line: usize, multi_select: bool) {
        let start = self.line_col_to_offset(text, line, 0);
        let end = self.line_col_to_offset(text, line + 1, 0);

        self.select_region(text, SelRegion::new(start, end), multi_select);
        self.start_drag(offset, start, end, SelectionGranularity::Line, multi_select);
    }

    /// Splits current selections into lines.
    fn do_split_selection_into_lines(&mut self, text: &Rope) {
        let mut selection = Selection::new();

        for region in self.selection.iter() {
            if region.is_caret() {
                selection.add_region(SelRegion::caret(region.max()));
            } else {
                let mut cursor = Cursor::new(&text, region.min());

                while cursor.pos() < region.max() {
                    let sel_start = cursor.pos();
                    let end_of_line = match cursor.next::<LinesMetric>() {
                        Some(end) if end >= region.max() => max(0, region.max() - 1),
                        Some(end) => max(0, end - 1),
                        None if cursor.pos() == text.len() => cursor.pos(),
                        _ => break,
                    };

                    selection.add_region(SelRegion::new(sel_start, end_of_line));
                }
            }
        }

        self.set_selection_raw(text, selection);
    }

    /// Starts a drag operation.
    pub fn start_drag(
        &mut self,
        offset: usize,
        min: usize,
        max: usize,
        granularity: SelectionGranularity,
        multi_select: bool,
    ) {
        let base_sel = match multi_select {
            true => self.selection.clone(),
            false => Selection::new(),
        };
        self.drag_state = Some(DragState {
            base_sel,
            offset,
            min,
            max,
            granularity,
        });
    }

    /// Does a drag gesture, setting the selection from a combination of the drag
    /// state and new offset.
    fn do_drag(&mut self, text: &Rope, line: u64, col: u64, affinity: Affinity) {
        let offset = self.line_col_to_offset(text, line as usize, col as usize);
        let new_sel = self.drag_state.as_ref().map(|drag_state| {
            let mut sel = drag_state.base_sel.clone();
            // Determine which word or line the cursor is in
            let (unit_start, unit_end) = match drag_state.granularity {
                SelectionGranularity::Point => (offset, offset),
                SelectionGranularity::Word => {
                    let mut word_cursor = WordCursor::new(text, offset);
                    word_cursor.select_word()
                }
                SelectionGranularity::Line => (
                    self.line_col_to_offset(text, line as usize, 0),
                    self.line_col_to_offset(text, (line as usize) + 1, 0),
                ),
            };
            let (start, end) = if offset < drag_state.offset {
                (drag_state.max, min(unit_start, drag_state.min))
            } else {
                (drag_state.min, max(unit_end, drag_state.max))
            };
            let horiz = None;
            sel.add_region(SelRegion::new(start, end).with_horiz(horiz).with_affinity(affinity));
            sel
        });

        if let Some(sel) = new_sel {
            self.set_selection(text, sel);
        }
    }

    /// Returns the regions of the current selection.
    pub fn sel_regions(&self) -> &[SelRegion] {
        &self.selection
    }

    /// Collapse all selections in this view into a single caret
    pub fn collapse_selections(&mut self, text: &Rope) {
        let mut sel = self.selection.clone();
        sel.collapse();
        self.set_selection(text, sel);
    }

    /// Determines whether the offset is in any selection (counting carets and
    /// selection edges).
    pub fn is_point_in_selection(&self, offset: usize) -> bool {
        !self.selection.regions_in_range(offset, offset).is_empty()
    }

    // Render a single line, and advance cursors to next line.
    fn render_line(
        &self,
        client: &Client,
        styles: &StyleMap,
        text: &Rope,
        start_of_line: &mut Cursor<RopeInfo>,
        soft_breaks: Option<&mut Cursor<BreaksInfo>>,
        style_spans: &Spans<Style>,
        line_num: usize,
    ) -> Value {
        let start_pos = start_of_line.pos();
        let pos = soft_breaks
            .map_or(start_of_line.next::<LinesMetric>(), |bc| {
                let pos = bc.next::<BreaksMetric>();
                // if using breaks update cursor
                if let Some(pos) = pos {
                    start_of_line.set(pos)
                }
                pos
            })
            .unwrap_or(text.len());

<<<<<<< HEAD
        let l_str = text.slice_to_cow(start_pos..pos);
=======
        let l_str = text.slice_to_string(start_pos..pos);
>>>>>>> 08c6e30e
        let mut cursors = Vec::new();
        let mut selections = Vec::new();
        for region in self.selection.regions_in_range(start_pos, pos) {
            // cursor
            let c = region.end;
            if (c > start_pos && c < pos)
                || (!region.is_upstream() && c == start_pos)
                || (region.is_upstream() && c == pos)
                || (c == pos && c == text.len() && self.line_of_offset(text, c) == line_num)
            {
                cursors.push(c - start_pos);
            }

            // selection with interior
            let sel_start_ix = clamp(region.min(), start_pos, pos) - start_pos;
            let sel_end_ix = clamp(region.max(), start_pos, pos) - start_pos;
            if sel_end_ix > sel_start_ix {
                selections.push((sel_start_ix, sel_end_ix));
            }
        }

        let mut hls = Vec::new();

        if self.highlight_find {
            for find in self.find.iter() {
                for region in find.occurrences().regions_in_range(start_pos, pos) {
                    let sel_start_ix = clamp(region.min(), start_pos, pos) - start_pos;
                    let sel_end_ix = clamp(region.max(), start_pos, pos) - start_pos;
                    if sel_end_ix > sel_start_ix {
                        hls.push((sel_start_ix, sel_end_ix));
                    }
                }
            }
        }

        let styles = self.render_styles(client, styles, start_pos, pos, &selections, &hls, style_spans);

        let mut result = json!({
            "text": &l_str,
            "styles": styles,
        });

        if !cursors.is_empty() {
            result["cursor"] = json!(cursors);
        }
        result
    }

    pub fn render_styles(
        &self,
        client: &Client,
        styles: &StyleMap,
        start: usize,
        end: usize,
        sel: &[(usize, usize)],
        hls: &[(usize, usize)],
        style_spans: &Spans<Style>,
    ) -> Vec<isize> {
        let mut rendered_styles = Vec::new();
        let style_spans = style_spans.subseq(Interval::new_closed_open(start, end));

        let mut ix = 0;
        // we add the special find highlights (1) and selection (0) styles first.
        // We add selection after find because we want it to be preferred if the
        // same span exists in both sets (as when there is an active selection)
        for &(sel_start, sel_end) in hls {
            rendered_styles.push((sel_start as isize) - ix);
            rendered_styles.push(sel_end as isize - sel_start as isize);
            rendered_styles.push(1);
            ix = sel_end as isize;
        }
        for &(sel_start, sel_end) in sel {
            rendered_styles.push((sel_start as isize) - ix);
            rendered_styles.push(sel_end as isize - sel_start as isize);
            rendered_styles.push(0);
            ix = sel_end as isize;
        }
        for (iv, style) in style_spans.iter() {
            let style_id = self.get_or_def_style_id(client, styles, &style);
            rendered_styles.push((iv.start() as isize) - ix);
            rendered_styles.push(iv.end() as isize - iv.start() as isize);
            rendered_styles.push(style_id as isize);
            ix = iv.end() as isize;
        }
        rendered_styles
    }

    fn get_or_def_style_id(&self, client: &Client, style_map: &StyleMap, style: &Style) -> usize {
        let mut style_map = style_map.borrow_mut();
        if let Some(ix) = style_map.lookup(style) {
            return ix;
        }
        let ix = style_map.add(style);
        let style = style_map.merge_with_default(style);
        client.def_style(&style.to_json(ix));
        ix
    }

    fn build_update_op(&self, op: &str, lines: Option<Vec<Value>>, n: usize) -> Value {
        let mut update = json!({
            "op": op,
            "n": n,
        });

        if let Some(lines) = lines {
            update["lines"] = json!(lines);
        }

        update
    }

    fn send_update_for_plan(
        &mut self,
        text: &Rope,
        client: &Client,
        styles: &StyleMap,
        style_spans: &Spans<Style>,
        plan: &RenderPlan,
        pristine: bool,
    ) {
        if !self.lc_shadow.needs_render(plan) {
            return;
        }

        // send updated find status only if there have been changes
        if self.find_changed != FindStatusChange::None {
            let matches_only = self.find_changed == FindStatusChange::Matches;
            client.find_status(self.view_id, &json!(self.find_status(matches_only)));
        }

        // send updated replace status if changed
        if self.replace_changed {
            if let Some(replace) = self.get_replace() {
                client.replace_status(self.view_id, &json!(replace))
            }
        }

        let mut b = line_cache_shadow::Builder::new();
        let mut ops = Vec::new();
        let mut line_num = 0; // tracks old line cache

        for seg in self.lc_shadow.iter_with_plan(plan) {
            match seg.tactic {
                RenderTactic::Discard => {
                    ops.push(self.build_update_op("invalidate", None, seg.n));
                    b.add_span(seg.n, 0, 0);
                }
                RenderTactic::Preserve => {
                    // TODO: in the case where it's ALL_VALID & !CURSOR_VALID, and cursors
                    // are empty, could send update removing the cursor.
                    if seg.validity == line_cache_shadow::ALL_VALID {
                        let n_skip = seg.their_line_num - line_num;
                        if n_skip > 0 {
                            ops.push(self.build_update_op("skip", None, n_skip));
                        }
                        ops.push(self.build_update_op("copy", None, seg.n));
                        b.add_span(seg.n, seg.our_line_num, line_cache_shadow::ALL_VALID);
                        line_num = seg.their_line_num + seg.n;
                    } else {
                        ops.push(self.build_update_op("invalidate", None, seg.n));
                        b.add_span(seg.n, 0, 0);
                    }
                }
                RenderTactic::Render => {
                    // TODO: update (rather than re-render) in cases of text valid
                    if seg.validity == line_cache_shadow::ALL_VALID {
                        let n_skip = seg.their_line_num - line_num;
                        if n_skip > 0 {
                            ops.push(self.build_update_op("skip", None, n_skip));
                        }
                        ops.push(self.build_update_op("copy", None, seg.n));
                        b.add_span(seg.n, seg.our_line_num, line_cache_shadow::ALL_VALID);
                        line_num = seg.their_line_num + seg.n;
                    } else {
                        let start_line = seg.our_line_num;
                        let end_line = start_line + seg.n;

                        let offset = self.offset_of_line(text, start_line);
                        let mut line_cursor = Cursor::new(text, offset);
                        let mut soft_breaks = self.breaks.as_ref().map(|breaks| Cursor::new(breaks, offset));
                        let mut rendered_lines = Vec::new();
                        for line_num in start_line..end_line {
                            let line = self.render_line(
                                client,
                                styles,
                                text,
                                &mut line_cursor,
                                soft_breaks.as_mut(),
                                style_spans,
                                line_num,
                            );
                            rendered_lines.push(line);
                        }
                        ops.push(self.build_update_op("ins", Some(rendered_lines), seg.n));
                        b.add_span(seg.n, seg.our_line_num, line_cache_shadow::ALL_VALID);
                    }
                }
            }
        }
        let params = json!({
            "ops": ops,
            "pristine": pristine,
        });

        client.update_view(self.view_id, &params);
        self.lc_shadow = b.build();
        for find in &mut self.find {
            find.set_hls_dirty(false)
        }
    }

    /// Determines the current number of find results and search parameters to send them to
    /// the frontend.
    pub fn find_status(&mut self, matches_only: bool) -> Vec<FindStatus> {
        self.find_changed = FindStatusChange::None;

        self.find
            .iter()
            .map(|find| find.find_status(matches_only))
            .collect::<Vec<FindStatus>>()
    }

    /// Update front-end with any changes to view since the last time sent.
    /// The `pristine` argument indicates whether or not the buffer has
    /// unsaved changes.
    pub fn render_if_dirty(
        &mut self,
        text: &Rope,
        client: &Client,
        styles: &StyleMap,
        style_spans: &Spans<Style>,
        pristine: bool,
    ) {
        let height = self.line_of_offset(text, text.len()) + 1;
        let plan = RenderPlan::create(height, self.first_line, self.height);
        self.send_update_for_plan(text, client, styles, style_spans, &plan, pristine);
        if let Some(new_scroll_pos) = self.scroll_to.take() {
            let (line, col) = self.offset_to_line_col(text, new_scroll_pos);
            client.scroll_to(self.view_id, line, col);
        }
    }

    // Send the requested lines even if they're outside the current scroll region.
    pub fn request_lines(
        &mut self,
        text: &Rope,
        client: &Client,
        styles: &StyleMap,
        style_spans: &Spans<Style>,
        first_line: usize,
        last_line: usize,
        pristine: bool,
    ) {
        let height = self.line_of_offset(text, text.len()) + 1;
        let mut plan = RenderPlan::create(height, self.first_line, self.height);
        plan.request_lines(first_line, last_line);
        self.send_update_for_plan(text, client, styles, style_spans, &plan, pristine);
    }

    /// Invalidates front-end's entire line cache, forcing a full render at the next
    /// update cycle. This should be a last resort, updates should generally cause
    /// finer grain invalidation.
    pub fn set_dirty(&mut self, text: &Rope) {
        let height = self.line_of_offset(text, text.len()) + 1;
        let mut b = line_cache_shadow::Builder::new();
        b.add_span(height, 0, 0);
        b.set_dirty(true);
        self.lc_shadow = b.build();
    }

    // How should we count "column"? Valid choices include:
    // * Unicode codepoints
    // * grapheme clusters
    // * Unicode width (so CJK counts as 2)
    // * Actual measurement in text layout
    // * Code units in some encoding
    //
    // Of course, all these are identical for ASCII. For now we use UTF-8 code units
    // for simplicity.

    pub(crate) fn offset_to_line_col(&self, text: &Rope, offset: usize) -> (usize, usize) {
        let line = self.line_of_offset(text, offset);
        (line, offset - self.offset_of_line(text, line))
    }

    pub(crate) fn line_col_to_offset(&self, text: &Rope, line: usize, col: usize) -> usize {
        let mut offset = self.offset_of_line(text, line).saturating_add(col);
        if offset >= text.len() {
            offset = text.len();
            if self.line_of_offset(text, offset) <= line {
                return offset;
            }
        } else {
            // Snap to grapheme cluster boundary
            offset = text.prev_grapheme_offset(offset + 1).unwrap();
        }

        // clamp to end of line
        let next_line_offset = self.offset_of_line(text, line + 1);
        if offset >= next_line_offset {
            if let Some(prev) = text.prev_grapheme_offset(next_line_offset) {
                offset = prev;
            }
        }
        offset
    }

    // use own breaks if present, or text if not (no line wrapping)

    /// Returns the visible line number containing the given offset.
    pub fn line_of_offset(&self, text: &Rope, offset: usize) -> usize {
        match self.breaks {
            Some(ref breaks) => breaks.convert_metrics::<BreaksBaseMetric, BreaksMetric>(offset),
            None => text.line_of_offset(offset),
        }
    }

    /// Returns the byte offset corresponding to the line `line`.
    pub fn offset_of_line(&self, text: &Rope, line: usize) -> usize {
        match self.breaks {
            Some(ref breaks) => breaks.convert_metrics::<BreaksMetric, BreaksBaseMetric>(line),
            None => {
                // sanitize input
                let line = line.min(text.measure::<LinesMetric>() + 1);
                text.offset_of_line(line)
            }
        }
    }

    pub(crate) fn rewrap(&mut self, text: &Rope, wrap_col: usize) {
        if wrap_col > 0 {
            self.breaks = Some(linewrap::linewrap(text, wrap_col));
            self.wrap_col = WrapWidth::Bytes(wrap_col);
        } else {
            self.breaks = None
        }
    }

    /// Generate line breaks based on width measurement. Currently batch-mode,
    /// and currently in a debugging state.
    pub(crate) fn wrap_width(
        &mut self,
        text: &Rope,
        width_cache: &mut WidthCache,
        client: &Client,
        style_spans: &Spans<Style>,
    ) {
        let _t = trace_block("View::wrap_width", &["core"]);
        self.breaks = Some(linewrap::linewrap_width(
            text,
            width_cache,
            style_spans,
            client,
            self.size.width,
        ));
        self.wrap_col = WrapWidth::Width(self.size.width);
    }

    /// Updates the view after the text has been modified by the given `delta`.
    /// This method is responsible for updating the cursors, and also for
    /// recomputing line wraps.
    pub fn after_edit(
        &mut self,
        text: &Rope,
        last_text: &Rope,
        delta: &Delta<RopeInfo>,
        client: &Client,
        width_cache: &mut WidthCache,
        keep_selections: bool,
    ) {
        let (iv, new_len) = delta.summary();
        if let Some(breaks) = self.breaks.as_mut() {
            match self.wrap_col {
                WrapWidth::None => (),
                WrapWidth::Bytes(col) => linewrap::rewrap(breaks, text, iv, new_len, col),
                WrapWidth::Width(px) => linewrap::rewrap_width(breaks, text, width_cache, client, iv, new_len, px),
            }
        }
        if self.breaks.is_some() {
            // TODO: finer grain invalidation for the line wrapping, needs info
            // about what wrapped.
            self.set_dirty(text);
        } else {
            let start = self.line_of_offset(last_text, iv.start());
            let end = self.line_of_offset(last_text, iv.end()) + 1;
            let new_end = self.line_of_offset(text, iv.start() + new_len) + 1;
            self.lc_shadow.edit(start, end, new_end - start);
        }
        // Any edit cancels a drag. This is good behavior for edits initiated through
        // the front-end, but perhaps not for async edits.
        self.drag_state = None;

        // update only find highlights affected by change
        for find in &mut self.find {
            find.update_highlights(text, delta);
        }

        self.find_changed = FindStatusChange::Matches;

        // Note: for committing plugin edits, we probably want to know the priority
        // of the delta so we can set the cursor before or after the edit, as needed.
        let new_sel = self.selection.apply_delta(delta, true, keep_selections);
        self.set_selection_for_edit(text, new_sel);
    }

    fn do_selection_for_find(&mut self, text: &Rope, case_sensitive: bool) {
        // set last selection or word under current cursor as search query
        let search_query = match self.selection.last() {
            Some(region) => {
                if !region.is_caret() {
                    text.slice_to_cow(region)
                } else {
                    let (start, end) = {
                        let mut word_cursor = WordCursor::new(text, region.max());
                        word_cursor.select_word()
                    };
                    text.slice_to_cow(start..end)
                }
            }
            _ => return,
        };

        self.find_changed = FindStatusChange::All;
        self.set_dirty(text);

        // todo: this will be changed once multiple queries are supported
        // todo: for now only a single search query is supported however in the future
        // todo: the correct Find instance needs to be updated with the new parameters
        if self.find.is_empty() {
            self.find.push(Find::new());
        }

        self.find
            .first_mut()
            .unwrap()
            .do_find(text, search_query, case_sensitive, false, true);
    }

    pub fn do_find(&mut self, text: &Rope, chars: String, case_sensitive: bool, is_regex: bool, whole_words: bool) {
        self.set_dirty(text);
        self.find_changed = FindStatusChange::Matches;

        // todo: this will be changed once multiple queries are supported
        // todo: for now only a single search query is supported however in the future
        // todo: the correct Find instance needs to be updated with the new parameters
        if self.find.is_empty() {
            self.find.push(Find::new());
        }

        self.find
            .first_mut()
            .unwrap()
            .do_find(text, chars, case_sensitive, is_regex, whole_words);
    }

    /// Selects the next find match.
    pub fn do_find_next(
        &mut self,
        text: &Rope,
        reverse: bool,
        wrap: bool,
        allow_same: bool,
        modify_selection: &SelectionModifier,
    ) {
        self.select_next_occurrence(text, reverse, false, allow_same, modify_selection);
        if self.scroll_to.is_none() && wrap {
            self.select_next_occurrence(text, reverse, true, allow_same, modify_selection);
        }
    }

    /// Selects all find matches.
    pub fn do_find_all(&mut self, text: &Rope) {
        let mut selection = Selection::new();
        for find in self.find.iter() {
            for &occurrence in find.occurrences().iter() {
                selection.add_region(occurrence);
            }
        }

        if !selection.is_empty() {
            // todo: invalidate so that nothing selected accidentally replaced
            self.set_selection(text, selection);
        }
    }

    /// Select the next occurrence relative to the last cursor. `reverse` determines whether the
    /// next occurrence before (`true`) or after (`false`) the last cursor is selected. `wrapped`
    /// indicates a search for the next occurrence past the end of the file.
    pub fn select_next_occurrence(
        &mut self,
        text: &Rope,
        reverse: bool,
        wrapped: bool,
        _allow_same: bool,
        modify_selection: &SelectionModifier,
    ) {
        // multiple queries; select closest occurrence
        let closest_occurrence = self
            .find
            .iter()
            .flat_map(|x| x.next_occurrence(text, reverse, wrapped, &self.selection))
            .min_by_key(|x| match reverse {
                true => x.end,
                false => x.start,
            });

        if let Some(occ) = closest_occurrence {
            match modify_selection {
                SelectionModifier::Set => self.set_selection(text, occ),
                SelectionModifier::Add => {
                    let mut selection = self.selection.clone();
                    selection.add_region(occ);
                    self.set_selection(text, selection);
                }
                SelectionModifier::AddRemovingCurrent => {
                    let mut selection = self.selection.clone();

                    if let Some(last_selection) = self.selection.last() {
                        if !last_selection.is_caret() {
                            selection.delete_range(last_selection.min(), last_selection.max(), false);
                        }
                    }

                    selection.add_region(occ);
                    self.set_selection(text, selection);
                }
                _ => {}
            }
        }
    }

    fn do_set_replace(&mut self, chars: String, preserve_case: bool) {
        self.replace = Some(Replace { chars, preserve_case });
        self.replace_changed = true;
    }

    fn do_selection_for_replace(&mut self, text: &Rope) {
        // set last selection or word under current cursor as replacement string
        let replacement = match self.selection.last() {
            Some(region) => {
                if !region.is_caret() {
                    text.slice_to_cow(region)
                } else {
                    let (start, end) = {
                        let mut word_cursor = WordCursor::new(text, region.max());
                        word_cursor.select_word()
                    };
                    text.slice_to_cow(start..end)
                }
            }
            _ => return,
        };

        self.set_dirty(text);
        self.do_set_replace(replacement.into_owned(), false);
    }

    /// Get the line range of a selected region.
    pub fn get_line_range(&self, text: &Rope, region: &SelRegion) -> Range<usize> {
        let (first_line, _) = self.offset_to_line_col(text, region.min());
        let (mut last_line, last_col) = self.offset_to_line_col(text, region.max());
        if last_col == 0 && last_line > first_line {
            last_line -= 1;
        }

        first_line..(last_line + 1)
    }

    pub fn get_caret_offset(&self) -> Option<usize> {
        match self.selection.len() {
            1 if self.selection[0].is_caret() => {
                let offset = self.selection[0].start;
                Some(offset)
            }
            _ => None,
        }
    }
}

// utility function to clamp a value within the given range
fn clamp(x: usize, min: usize, max: usize) -> usize {
    if x < min {
        min
    } else if x < max {
        x
    } else {
        max
    }
}<|MERGE_RESOLUTION|>--- conflicted
+++ resolved
@@ -21,17 +21,9 @@
 use client::Client;
 use edit_types::ViewEvent;
 use find::Find;
-<<<<<<< HEAD
-use find::{Find, FindStatus};
 use internal::find::FindStatus;
 use line_cache_shadow::{self, LineCacheShadow, RenderPlan, RenderTactic};
 use linewrap;
-use linewrap;
-=======
-use internal::find::FindStatus;
-use line_cache_shadow::{self, LineCacheShadow, RenderPlan, RenderTactic};
-use linewrap;
->>>>>>> 08c6e30e
 use movement::{region_movement, selection_movement, Movement};
 use rpc::{GestureType, MouseAction, SelectionModifier};
 use selection::{Affinity, SelRegion, Selection};
@@ -614,11 +606,7 @@
             })
             .unwrap_or(text.len());
 
-<<<<<<< HEAD
         let l_str = text.slice_to_cow(start_pos..pos);
-=======
-        let l_str = text.slice_to_string(start_pos..pos);
->>>>>>> 08c6e30e
         let mut cursors = Vec::new();
         let mut selections = Vec::new();
         for region in self.selection.regions_in_range(start_pos, pos) {
