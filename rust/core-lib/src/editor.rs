// Copyright 2016 Google Inc. All rights reserved.
//
// Licensed under the Apache License, Version 2.0 (the "License");
// you may not use this file except in compliance with the License.
// You may obtain a copy of the License at
//
//     http://www.apache.org/licenses/LICENSE-2.0
//
// Unless required by applicable law or agreed to in writing, software
// distributed under the License is distributed on an "AS IS" BASIS,
// WITHOUT WARRANTIES OR CONDITIONS OF ANY KIND, either express or implied.
// See the License for the specific language governing permissions and
// limitations under the License.

use std::borrow::{Borrow, Cow};
use std::cmp::min;
use std::collections::BTreeSet;

use serde_json::Value;

use xi_rope::rope::{Rope, RopeInfo, LinesMetric};
use xi_rope::interval::Interval;
use xi_rope::delta::{self, Delta, Transformer};
use xi_rope::engine::{Engine, RevId, RevToken};
use xi_rope::spans::SpansBuilder;
use xi_trace::trace_block;

use config::{BufferConfig, Table};
<<<<<<< HEAD
use editing::MAX_SIZE_LIMIT;
use edit_types::BufferEvent;
use layers::Scopes;
use movement::{Movement, region_movement};
use plugins::PluginId;
use plugins::rpc::{PluginEdit, ScopeSpan, TextUnit, GetDataResponse};
use rpc::LineRange;
=======
use event_context::MAX_SIZE_LIMIT;
use edit_types::BufferEvent;
use layers::Layers;
use movement::{Movement, region_movement};
use plugins::PluginId;
use plugins::rpc::{PluginEdit, ScopeSpan, TextUnit, GetDataResponse};
>>>>>>> 09b63ee8
use selection::{Selection, SelRegion};
use styles::ThemeStyleMap;
use syntax::SyntaxDefinition;
use view::View;

#[cfg(not(feature = "ledger"))]
pub struct SyncStore;
#[cfg(feature = "ledger")]
use fuchsia::sync::SyncStore;

// TODO This could go much higher without issue but while developing it is
// better to keep it low to expose bugs in the GC during casual testing.
const MAX_UNDOS: usize = 20;

enum IndentDirection {
    In,
    Out
}

<<<<<<< HEAD
//TODO: move me
fn last_selection_region(regions: &[SelRegion]) -> Option<&SelRegion> {
    for region in regions.iter().rev() {
        if !region.is_caret() {
            return Some(region);
        }
    }
    None
}

=======
>>>>>>> 09b63ee8
pub struct Editor {
    /// The contents of the buffer.
    text: Rope,
    /// The CRDT engine, which tracks edit history and manages concurrent edits.
    engine: Engine,

    /// The most recent revision.
    last_rev_id: RevId,
    /// The revision of the last save.
    pristine_rev_id: RevId,
    undo_group_id: usize,
    /// Undo groups that may still be toggled
    live_undos: Vec<usize>,
    /// The index of the current undo; subsequent undos are currently 'undone'
    /// (but may be redone)
    cur_undo: usize,
    /// undo groups that are undone
    undos: BTreeSet<usize>,
    /// undo groups that are no longer live and should be gc'ed
    gc_undos: BTreeSet<usize>,

    this_edit_type: EditType,
    last_edit_type: EditType,

    revs_in_flight: usize,

    /// Used only on Fuchsia for syncing
    #[allow(dead_code)]
    sync_store: Option<SyncStore>,
    #[allow(dead_code)]
    last_synced_rev: RevId,

    syntax: SyntaxDefinition,
<<<<<<< HEAD
    styles: Scopes,
=======
    layers: Layers,
>>>>>>> 09b63ee8
    config: BufferConfig,
}

impl Editor {
    /// Creates a new `Editor` with a new empty buffer.
    pub fn new(config: BufferConfig) -> Editor {
<<<<<<< HEAD
        Self::with_text("".to_owned(), config)
=======
        Self::with_text("", config)
>>>>>>> 09b63ee8
    }

    /// Creates a new `Editor`, loading text into a new buffer.
    pub fn with_text<T>(text: T, config: BufferConfig) -> Editor
        where T: Into<Rope>,
    {

        let engine = Engine::new(text.into());
        let buffer = engine.get_head().clone();
        let last_rev_id = engine.get_head_rev_id();

        Editor {
            text: buffer,
            syntax: SyntaxDefinition::default(),
            engine: engine,
            last_rev_id: last_rev_id,
            pristine_rev_id: last_rev_id,
            undo_group_id: 1,
            // GC only works on undone edits or prefixes of the visible edits,
            // but initial file loading can create an edit with undo group 0,
            // so we want to collect that as part of the prefix.
            live_undos: vec![0],
            cur_undo: 1,
            undos: BTreeSet::new(),
            gc_undos: BTreeSet::new(),
            last_edit_type: EditType::Other,
            this_edit_type: EditType::Other,
<<<<<<< HEAD
            styles: Scopes::default(),
=======
            layers: Layers::default(),
>>>>>>> 09b63ee8
            config,
            revs_in_flight: 0,
            sync_store: None,
            last_synced_rev: last_rev_id,
        }
    }

<<<<<<< HEAD
    pub (crate) fn get_buffer(&self) -> &Rope {
        &self.text
    }

    pub (crate) fn get_styles(&self) -> &Scopes {
        &self.styles
    }

    pub (crate) fn get_styles_mut(&mut self) -> &mut Scopes {
        &mut self.styles
    }

    pub (crate) fn get_head_rev_token(&self) -> u64 {
        self.engine.get_head_rev_id().token()
    }

    pub (crate) fn get_edit_type(&self) -> &str {
        self.this_edit_type.json_string()
    }

    pub (crate) fn get_active_undo_group(&self) -> usize {
        *self.live_undos.last().unwrap_or(&0)
    }

    pub (crate) fn update_edit_type(&mut self) {
=======
    pub(crate) fn get_buffer(&self) -> &Rope {
        &self.text
    }

    pub(crate) fn get_layers(&self) -> &Layers {
        &self.layers
    }

    pub(crate) fn get_layers_mut(&mut self) -> &mut Layers {
        &mut self.layers
    }

    pub(crate) fn get_head_rev_token(&self) -> u64 {
        self.engine.get_head_rev_id().token()
    }

    pub(crate) fn get_edit_type(&self) -> &str {
        self.this_edit_type.json_string()
    }

    pub(crate) fn get_active_undo_group(&self) -> usize {
        *self.live_undos.last().unwrap_or(&0)
    }

    pub(crate) fn update_edit_type(&mut self) {
>>>>>>> 09b63ee8
        self.last_edit_type = self.this_edit_type;
        self.this_edit_type = EditType::Other
    }

    /// Sets this Editor's contents to `text`, preserving undo state and cursor
    /// position when possible.
    pub fn reload(&mut self, text: Rope) {
        let mut builder = delta::Builder::new(self.text.len());
        let all_iv = Interval::new_closed_open(0, self.text.len());
        builder.replace(all_iv, text);
        self.add_delta(builder.build());
        self.pristine_rev_id = self.last_rev_id;
    }

    /// Sets the config for this buffer. If the new config differs
    /// from the existing config, returns the modified items.
    pub fn set_config(&mut self, conf: BufferConfig) -> Option<Table> {
        if let Some(changes) = conf.changes_from(Some(&self.config)) {
            self.config = conf;
            Some(changes)
        } else {
            None
        }
    }

    pub fn get_config(&self) -> &BufferConfig {
        &self.config
    }

    /// Returns this `Editor`'s active `SyntaxDefinition`.
    pub fn get_syntax(&self) -> &SyntaxDefinition {
        &self.syntax
    }

    // each outstanding plugin edit represents a rev_in_flight.
    pub fn increment_revs_in_flight(&mut self) {
        self.revs_in_flight += 1;
    }

    // GC of CRDT engine is deferred until all plugins have acknowledged the new rev,
    // so when the ack comes back, potentially trigger GC.
    pub fn dec_revs_in_flight(&mut self) {
        self.revs_in_flight -= 1;
        self.gc_undos();
    }

<<<<<<< HEAD
    fn insert(&mut self, view: &View, s: &str) {
        let rope = Rope::from(s);
=======
    fn insert<T>(&mut self, view: &View, text: T)
        where T: Into<Rope>
    {
        let rope = text.into();
>>>>>>> 09b63ee8
        let mut builder = delta::Builder::new(self.text.len());
        for region in view.sel_regions() {
            let iv = Interval::new_closed_open(region.min(), region.max());
            builder.replace(iv, rope.clone());
        }
        self.add_delta(builder.build());
    }

    /// Applies a delta to the text, and updates undo state.
    ///
    /// Records the delta into the CRDT engine so that it can be undone. Also
    /// contains the logic for merging edits into the same undo group. At call
    /// time, self.this_edit_type should be set appropriately.
    ///
    /// This method can be called multiple times, accumulating deltas that will
    /// be committed at once with `commit_delta`. Note that it does not update
    /// the views. Thus, view-associated state such as the selection and line
    /// breaks are to be considered invalid after this method, until the
    /// `commit_delta` call.
    fn add_delta(&mut self, delta: Delta<RopeInfo>) {
        let head_rev_id = self.engine.get_head_rev_id();
        let undo_group;

        if self.this_edit_type == self.last_edit_type
            && self.this_edit_type != EditType::Other
            && self.this_edit_type != EditType::Transpose
            && !self.live_undos.is_empty()
        {
            undo_group = *self.live_undos.last().unwrap();
        } else {
            undo_group = self.undo_group_id;
            self.gc_undos.extend(&self.live_undos[self.cur_undo..]);
            self.live_undos.truncate(self.cur_undo);
            self.live_undos.push(undo_group);
            if self.live_undos.len() <= MAX_UNDOS {
                self.cur_undo += 1;
            } else {
                self.gc_undos.insert(self.live_undos.remove(0));
            }
            self.undo_group_id += 1;
        }
        self.last_edit_type = self.this_edit_type;
        let priority = 0x10000;
        self.engine.edit_rev(priority, undo_group, head_rev_id.token(), delta);
        self.text = self.engine.get_head().clone();
    }

    /// generates a delta from a plugin's response and applies it to the buffer.
    pub fn apply_plugin_edit(&mut self, edit: PluginEdit,
                             undo_group: Option<usize>) {
        if let Some(undo_group) = undo_group {
            // non-async edits modify their associated revision
            //TODO: get priority working, so that plugin edits don't
            // necessarily move cursor
            self.engine.edit_rev(edit.priority as usize, undo_group,
                                 edit.rev, edit.delta);
            self.text = self.engine.get_head().clone();
        }
        else {
            self.add_delta(edit.delta);
        }
    }

    /// Commits the current delta. If the buffer has changed, returns
    /// a 3-tuple containing the delta representing the changes, the previous
    /// buffer, and a bool indicating whether selections should be preserved.
<<<<<<< HEAD
    pub (crate) fn commit_delta(&mut self)
=======
    pub(crate) fn commit_delta(&mut self)
>>>>>>> 09b63ee8
        -> Option<(Delta<RopeInfo>, Rope, bool)> {
        let _t = trace_block("Editor::update_after_rev", &["core"]);

        if self.engine.get_head_rev_id() == self.last_rev_id {
            return None;
        }

        let last_token = self.last_rev_id.token();
        let delta = self.engine.delta_rev_head(last_token);
        // TODO (performance): it's probably quicker to stash last_text
        // rather than resynthesize it.
        let last_text = self.engine.get_rev(last_token)
            .expect("last_rev not found");

        let keep_selections = self.this_edit_type == EditType::Transpose;
        let (iv, new_len) = delta.summary();
<<<<<<< HEAD
        self.styles.update_all(iv, new_len);
=======
        self.layers.update_all(iv, new_len);
>>>>>>> 09b63ee8

        self.last_rev_id = self.engine.get_head_rev_id();
        self.sync_state_changed();
        Some((delta, last_text, keep_selections))
    }

    #[cfg(not(target_os = "fuchsia"))]
    fn gc_undos(&mut self) {
        if self.revs_in_flight == 0 && !self.gc_undos.is_empty() {
            self.engine.gc(&self.gc_undos);
            self.undos = &self.undos - &self.gc_undos;
            self.gc_undos.clear();
        }
    }

    #[cfg(target_os = "fuchsia")]
    fn gc_undos(&mut self) {
        // Never run GC on Fuchsia so that peers don't invalidate our
        // last_rev_id and so that merge will work.
    }

<<<<<<< HEAD
    pub (crate) fn set_pristine(&mut self) {
        self.pristine_rev_id = self.last_rev_id
    }

    pub (crate) fn is_pristine(&self) -> bool {
=======
    pub(crate) fn set_pristine(&mut self) {
        self.pristine_rev_id = self.last_rev_id
    }

    pub(crate) fn is_pristine(&self) -> bool {
>>>>>>> 09b63ee8
        self.engine.is_equivalent_revision(self.pristine_rev_id,
                                           self.engine.get_head_rev_id())
    }

    pub fn merge_new_state(&mut self, new_engine: Engine) {
        self.engine.merge(&new_engine);
        self.text = self.engine.get_head().clone();
        // TODO: better undo semantics. This only implements separate undo
        // histories for low concurrency.
        self.undo_group_id = self.engine.max_undo_group_id() + 1;
        self.last_synced_rev = self.engine.get_head_rev_id();
        self.commit_delta();
        //self.render();
        //FIXME: render after fuchsia sync
    }

    /// See `Engine::set_session_id`. Only useful for Fuchsia sync.
    pub fn set_session_id(&mut self, session: (u64,u32)) {
        self.engine.set_session_id(session);
    }

    #[cfg(feature = "ledger")]
    pub fn set_sync_store(&mut self, sync_store: SyncStore) {
        self.sync_store = Some(sync_store);
    }

    #[cfg(not(feature = "ledger"))]
    pub fn sync_state_changed(&mut self) {
    }

    #[cfg(feature = "ledger")]
    pub fn sync_state_changed(&mut self) {
        if let Some(sync_store) = self.sync_store.as_mut() {
            // we don't want to sync right after recieving a new merge
            if self.last_synced_rev != self.engine.get_head_rev_id() {
                self.last_synced_rev = self.engine.get_head_rev_id();
                sync_store.state_changed();
            }
        }
    }

    #[cfg(feature = "ledger")]
    pub fn transaction_ready(&mut self) {
        if let Some(sync_store) = self.sync_store.as_mut() {
            sync_store.commit_transaction(&self.engine);
        }
    }

    fn delete_backward(&mut self, view: &View) {
        // TODO: this function is workable but probably overall code complexity
        // could be improved by implementing a "backspace" movement instead.
        let mut builder = delta::Builder::new(self.text.len());
        for region in view.sel_regions() {
            let start = if !region.is_caret() {
                region.min()
            } else {
                // backspace deletes max(1, tab_size) contiguous spaces
                let (_, c) = view.offset_to_line_col(&self.text,
                                                     region.start);
                let use_spaces = self.config.items.translate_tabs_to_spaces;
                let use_tab_stops = self.config.items.use_tab_stops;
                let tab_size = self.config.items.tab_size;
                let tab_off = c & tab_size;
                let tab_size = if tab_off == 0 { tab_size } else { tab_off };
                let preceded_by_spaces = region.start > 0 &&
                    (region.start.saturating_sub(tab_size)..region.start)
                    .all(|i| self.text.byte_at(i) == b' ');
                if preceded_by_spaces && use_spaces && use_tab_stops {
                    region.start - tab_size
                } else {
                   // TODO: implement complex emoji logic
                    self.text.prev_codepoint_offset(region.end)
                        .unwrap_or(region.end)
               }
            };

            let iv = Interval::new_closed_open(start, region.max());
            if !iv.is_empty() {
                builder.delete(iv);
            }
        }

        if !builder.is_empty() {
            self.this_edit_type = EditType::Delete;
            self.add_delta(builder.build());
        }
    }

    /// Common logic for a number of delete methods. For each region in the
    /// selection, if the selection is a caret, delete the region between
    /// the caret and the movement applied to the caret, otherwise delete
    /// the region.
    ///
    /// If `save` is set, save the deleted text into the kill ring.
    fn delete_by_movement(&mut self, view: &View,
                          movement: Movement, save: bool) {
        // We compute deletions as a selection because the merge logic
        // is convenient. Another possibility would be to make the delta
        // builder able to handle overlapping deletions (with union semantics).
        let mut deletions = Selection::new();
        for &r in view.sel_regions() {
            if r.is_caret() {
                let new_region = region_movement(movement, r, view,
                                                 &self.text, true);
                deletions.add_region(new_region);
            } else {
                deletions.add_region(r);
            }
        }
        if save {
            //let saved = self.extract_sel_regions(&deletions)
                //.unwrap_or(String::new());
            //FIXME: set kill ring
            //self.doc_ctx.set_kill_ring(Rope::from(saved));
        }
        self.delete_sel_regions(&deletions);
    }

    /// Deletes the given regions.
    fn delete_sel_regions(&mut self, sel_regions: &[SelRegion]) {
        let mut builder = delta::Builder::new(self.text.len());
        for region in sel_regions {
            let iv = Interval::new_closed_open(region.min(), region.max());
            if !iv.is_empty() {
                builder.delete(iv);
            }
        }
        if !builder.is_empty() {
            self.this_edit_type = EditType::Delete;
            self.add_delta(builder.build());
        }
    }

    /// Extracts non-caret selection regions into a string,
    /// joining multiple regions with newlines.
    fn extract_sel_regions(&self, sel_regions: &[SelRegion]) -> Option<String> {
        let mut saved = None;
        for region in sel_regions {
            if !region.is_caret() {
                let val = self.text.slice_to_string(region.min(), region.max());
                match saved {
                    None => saved = Some(val),
                    Some(ref mut s) => {
                        s.push('\n');
                        s.push_str(&val);
                    }
                }
            }
        }
        saved
    }

    fn insert_newline(&mut self, view: &View) {
        self.this_edit_type = EditType::InsertChars;
        let text = self.config.items.line_ending.clone();
        self.insert(view, &text);
    }

    fn insert_tab(&mut self, view: &View) {
        let mut builder = delta::Builder::new(self.text.len());
        for region in view.sel_regions() {
            let iv = Interval::new_closed_open(region.min(), region.max());
            //FIXME: keep tab_text in the config
            let tab_text = if self.config.items.translate_tabs_to_spaces {
                let (_, col) = view.offset_to_line_col(&self.text, region.start);
                let tab_size = self.config.items.tab_size;
                let n = tab_size - (col % tab_size);
                n_spaces(n)
            } else {
                "\t"
            };
            builder.replace(iv, Rope::from(tab_text));
        }
        self.this_edit_type = EditType::InsertChars;
        self.add_delta(builder.build());

        // What follows is old indent code, retained because it will be useful for
        // indent action (Sublime no longer does indent on non-caret selections).
        /*
            let (first_line, _) = view.offset_to_line_col(&self.text, view.sel_min());
            let (last_line, last_col) =
                view.offset_to_line_col(&self.text, view.sel_max());
            let last_line = if last_col == 0 && last_line > first_line {
                last_line
            } else {
                last_line + 1
            };
            for line in first_line..last_line {
                let offset = view.line_col_to_offset(&self.text, line, 0);
                let iv = Interval::new_closed_open(offset, offset);
                self.add_simple_edit(iv, Rope::from(n_spaces(TAB_SIZE)));
            }
        */
    }

    /// Indents or outdents lines based on selection and user's tab settings.
    /// Uses a BTreeSet to holds the collection of lines to modify.
    /// Preserves cursor position and current selection as much as possible.
    /// Tries to have behavior consistent with other editors like Atom,
    /// Sublime and VSCode, with non-caret selections not being modified.
    fn modify_indent(&mut self, view: &View, direction: IndentDirection) {
        let mut lines = BTreeSet::new();
        let tab_text = if self.config.items.translate_tabs_to_spaces {
                let tab_size = self.config.items.tab_size;
                n_spaces(tab_size)
            } else { "\t" };
        for region in view.sel_regions() {
            let (first_line, _) = view.offset_to_line_col(&self.text,
                                                          region.min());
            let (last_line, last_col) =
                view.offset_to_line_col(&self.text, region.max());
            let last_line = if last_col == 0 && last_line > first_line {
                last_line - 1
            } else {
                last_line
            };
            let line_range = first_line..(last_line + 1);
            for line in line_range {
                lines.insert(line);
            }
        }
        match direction {
            IndentDirection::In =>  self.indent(view, lines, tab_text),
            IndentDirection::Out => self.outdent(view, lines, tab_text)
         };

    }

    fn indent(&mut self, view: &View, lines: BTreeSet<usize>, tab_text: &str) {
        let mut builder = delta::Builder::new(self.text.len());
        for line in lines {
            let offset = view.line_col_to_offset(&self.text, line, 0);
            let interval = Interval::new_closed_open(offset, offset);
            builder.replace(interval, Rope::from(tab_text));

        }
        self.this_edit_type = EditType::InsertChars;
        self.add_delta(builder.build());
    }

    fn outdent(&mut self, view: &View, lines: BTreeSet<usize>, tab_text: &str) {
        let mut builder = delta::Builder::new(self.text.len());
        for line in lines {
            let offset = view.line_col_to_offset(&self.text, line, 0);
            let tab_offset = view.line_col_to_offset(&self.text, line,
                                                     tab_text.len());
            let interval = Interval::new_closed_open(offset, tab_offset);
            let leading_slice = self.text.slice_to_string(interval.start(),
                                                          interval.end());
            if leading_slice == tab_text {
                builder.delete(interval);
            } else if let Some(first_char_col) = leading_slice.find(|c: char| !c.is_whitespace()) {
                let first_char_offset = view.line_col_to_offset(&self.text, line, first_char_col);
                let interval = Interval::new_closed_open(offset, first_char_offset);
                builder.delete(interval);
            }
        }
        self.this_edit_type = EditType::Delete;
        self.add_delta(builder.build());
    }

    // TODO: insert from keyboard or input method shouldn't break undo group,
    // but paste should.
    fn do_insert(&mut self, view: &View, chars: &str) {
        self.this_edit_type = EditType::InsertChars;
        self.insert(view, chars);
    }

<<<<<<< HEAD
    fn do_request_lines(&mut self, first: i64, last: i64) {
        //FIXME::
        //view.request_lines(&self.text, &self.doc_ctx,
                           //self.styles.get_merged(),
                           //first as usize, last as usize);
    }

    pub (crate) fn do_cut(&mut self, view: &mut View) -> Value {
=======
    pub(crate) fn do_cut(&mut self, view: &mut View) -> Value {
>>>>>>> 09b63ee8
        let result = self.do_copy(view);
        // This copy is just to make the borrow checker happy, could be optimized.
        let deletions = view.sel_regions().to_vec();
        self.delete_sel_regions(&deletions);
        result
    }

<<<<<<< HEAD
    pub (crate) fn do_copy(&self, view: &View) -> Value {
=======
    pub(crate) fn do_copy(&self, view: &View) -> Value {
>>>>>>> 09b63ee8
        if let Some(val) = self.extract_sel_regions(view.sel_regions()) {
            Value::String(val)
        } else {
            Value::Null
        }
    }

    fn do_undo(&mut self) {
        if self.cur_undo > 1 {
            self.cur_undo -= 1;
            assert!(self.undos.insert(self.live_undos[self.cur_undo]));
            self.this_edit_type = EditType::Undo;
            self.update_undos();
        }
    }

    fn do_redo(&mut self) {
        if self.cur_undo < self.live_undos.len() {
            assert!(self.undos.remove(&self.live_undos[self.cur_undo]));
            self.cur_undo += 1;
            self.this_edit_type = EditType::Redo;
            self.update_undos();
        }
    }

    fn update_undos(&mut self) {
        self.engine.undo(self.undos.clone());
        self.text = self.engine.get_head().clone();
    }

    fn sel_region_to_interval_and_rope(&self, region: SelRegion) -> (Interval, Rope) {
        let as_interval = Interval::new_closed_open(region.min(), region.max());
        let interval_rope = Rope::from(self.text.slice_to_string(
            as_interval.start(), as_interval.end()));
        (as_interval, interval_rope)
    }

    fn do_transpose(&mut self, view: &View) {
        let mut builder = delta::Builder::new(self.text.len());
        let mut last = 0;
        let mut optional_previous_selection : Option<(Interval, Rope)> =
            last_selection_region(view.sel_regions()).map(
                |&region| self.sel_region_to_interval_and_rope(region));

        for &region in view.sel_regions() {
            if region.is_caret() {
                let middle = region.end;
                let start = self.text.prev_grapheme_offset(middle).unwrap_or(0);
                // Note: this matches Sublime's behavior. Cocoa would swap last
                // two characters of line if at end of line.
                if let Some(end) = self.text.next_grapheme_offset(middle) {
                    if start >= last {
                        let interval = Interval::new_closed_open(start, end);
                        let swapped = self.text.slice_to_string(middle, end) +
                                      &self.text.slice_to_string(start, middle);
                        builder.replace(interval, Rope::from(swapped));
                        last = end;
                    }
                }
            } else if let Some(previous_selection) = optional_previous_selection {
                let current_interval = self.sel_region_to_interval_and_rope(region);
                builder.replace(current_interval.0, previous_selection.1);
                optional_previous_selection = Some(current_interval);
            }
        }
        if !builder.is_empty() {
            self.this_edit_type = EditType::Transpose;
            self.add_delta(builder.build());
        }
    }

    fn yank(&mut self) {
        // TODO: if there are multiple cursors and the number of newlines
        // is one less than the number of cursors, split and distribute one
        // line per cursor.
        //let kill_ring_string = self.doc_ctx.get_kill_ring();
        //self.insert(&*String::from(kill_ring_string));
    }

    fn transform_text<F>(&mut self, view: &View, transform: F)
    where
        F: Fn(&str) -> String
    {
        let mut builder = delta::Builder::new(self.text.len());

        for region in view.sel_regions() {
            let selected_text = self.text.slice_to_string(region.min(),
                                                          region.max());
            let interval = Interval::new_closed_open(region.min(), region.max());
            builder.replace(interval, Rope::from(transform(&selected_text)));
        }
        if !builder.is_empty() {
            self.this_edit_type = EditType::Other;
            self.add_delta(builder.build());
        }
    }

<<<<<<< HEAD
    pub (crate) fn do_edit(&mut self, view: &mut View, cmd: BufferEvent) {
=======
    pub(crate) fn do_edit(&mut self, view: &mut View, cmd: BufferEvent) {
>>>>>>> 09b63ee8
        use self::BufferEvent::*;
        match cmd {
            Delete(movement) => self.delete_by_movement(view, movement, false),
            Backspace => self.delete_backward(view),
            Transpose => self.do_transpose(view),
            Undo => self.do_undo(),
            Redo => self.do_redo(),
            Uppercase => self.transform_text(view, |s| s.to_uppercase()),
            Lowercase => self.transform_text(view, |s| s.to_lowercase()),
            Indent => self.modify_indent(view, IndentDirection::In),
            Outdent => self.modify_indent(view, IndentDirection::Out),
            InsertNewline => self.insert_newline(view),
            InsertTab => self.insert_tab(view),
            Insert(chars) => self.do_insert(view, &chars),
<<<<<<< HEAD
            RequestLines(LineRange { first, last }) =>
                //FIXME: broken; needs special handling
                self.do_request_lines(first, last),
            Yank =>
                //FIXME: broken; yank needs rethinking
                self.yank(),
            DebugPrintSpans => (),
            DebugRewrap => (),
=======
            //FIXME: broken; yank needs rethinking
            Yank => self.yank(),
>>>>>>> 09b63ee8
        }
    }

    pub fn theme_changed(&mut self, style_map: &ThemeStyleMap) {
<<<<<<< HEAD
        self.styles.theme_changed(style_map);
=======
        self.layers.theme_changed(style_map);
>>>>>>> 09b63ee8
    }

    pub fn plugin_n_lines(&self) -> usize {
        self.text.measure::<LinesMetric>() + 1
    }

    pub fn update_spans(&mut self, view: &mut View, plugin: PluginId,
                        start: usize, len: usize, spans: Vec<ScopeSpan>,
                        rev: RevToken) {
        let _t = trace_block("Editor::update_spans", &["core"]);
        // TODO: more protection against invalid input
        let mut start = start;
        let mut end_offset = start + len;
        let mut sb = SpansBuilder::new(len);
        for span in spans {
            sb.add_span(Interval::new_open_open(span.start, span.end),
                        span.scope_id);
        }
        let mut spans = sb.build();
        if rev != self.engine.get_head_rev_id().token() {
            let delta = self.engine.delta_rev_head(rev);
            let mut transformer = Transformer::new(&delta);
            let new_start = transformer.transform(start, false);
            if !transformer.interval_untouched(
                Interval::new_closed_closed(start, end_offset)) {
                spans = spans.transform(start, end_offset, &mut transformer);
            }
            start = new_start;
            end_offset = transformer.transform(end_offset, true);
        }
        let iv = Interval::new_closed_closed(start, end_offset);
<<<<<<< HEAD
        self.styles.update_layer(plugin, iv, spans);
=======
        self.layers.update_layer(plugin, iv, spans);
>>>>>>> 09b63ee8
        view.invalidate_styles(&self.text, start, end_offset);
    }

    pub fn plugin_get_data(&self, start: usize,
                           unit: TextUnit,
                           max_size: usize,
                           rev: RevToken) -> Option<GetDataResponse> {
        let _t = trace_block("Editor::plugin_get_data", &["core"]);
        let text_cow = if rev == self.engine.get_head_rev_id().token() {
            Cow::Borrowed(&self.text)
        } else {
            match self.engine.get_rev(rev) {
                None => return None,
                Some(text) => Cow::Owned(text)
            }
        };
        let text = &text_cow;
        // convert our offset into a valid byte offset
        let offset = unit.resolve_offset(text.borrow(), start)?;

        let max_size = min(max_size, MAX_SIZE_LIMIT);
        let mut end_off = offset.saturating_add(max_size);
        if end_off >= text.len() {
            end_off = text.len();
        } else {
            // Snap end to codepoint boundary.
            end_off = text.prev_codepoint_offset(end_off + 1).unwrap();
        }

        let chunk = text.slice_to_string(offset, end_off);
        let first_line = text.line_of_offset(offset);
        let first_line_offset = offset - text.offset_of_line(first_line);

        Some(GetDataResponse { chunk, offset, first_line, first_line_offset })
    }
}

#[derive(PartialEq, Eq, Clone, Copy)]
enum EditType {
    Other,
    InsertChars,
    Delete,
    Undo,
    Redo,
    Transpose,
}
<<<<<<< HEAD

impl EditType {
    pub fn json_string(&self) -> &'static str {
        match *self {
            EditType::InsertChars => "insert",
            EditType::Delete => "delete",
            EditType::Undo => "undo",
            EditType::Redo => "redo",
            EditType::Transpose => "transpose",
            _ => "other",
=======

impl EditType {
    pub fn json_string(&self) -> &'static str {
        match *self {
            EditType::InsertChars => "insert",
            EditType::Delete => "delete",
            EditType::Undo => "undo",
            EditType::Redo => "redo",
            EditType::Transpose => "transpose",
            _ => "other",
        }
    }
}

fn last_selection_region(regions: &[SelRegion]) -> Option<&SelRegion> {
    for region in regions.iter().rev() {
        if !region.is_caret() {
            return Some(region);
>>>>>>> 09b63ee8
        }
    }
    None
}


fn n_spaces(n: usize) -> &'static str {
    let spaces = "                                ";
    assert!(n <= spaces.len());
    &spaces[..n]
}<|MERGE_RESOLUTION|>--- conflicted
+++ resolved
@@ -26,22 +26,12 @@
 use xi_trace::trace_block;
 
 use config::{BufferConfig, Table};
-<<<<<<< HEAD
-use editing::MAX_SIZE_LIMIT;
-use edit_types::BufferEvent;
-use layers::Scopes;
-use movement::{Movement, region_movement};
-use plugins::PluginId;
-use plugins::rpc::{PluginEdit, ScopeSpan, TextUnit, GetDataResponse};
-use rpc::LineRange;
-=======
 use event_context::MAX_SIZE_LIMIT;
 use edit_types::BufferEvent;
 use layers::Layers;
 use movement::{Movement, region_movement};
 use plugins::PluginId;
 use plugins::rpc::{PluginEdit, ScopeSpan, TextUnit, GetDataResponse};
->>>>>>> 09b63ee8
 use selection::{Selection, SelRegion};
 use styles::ThemeStyleMap;
 use syntax::SyntaxDefinition;
@@ -61,19 +51,6 @@
     Out
 }
 
-<<<<<<< HEAD
-//TODO: move me
-fn last_selection_region(regions: &[SelRegion]) -> Option<&SelRegion> {
-    for region in regions.iter().rev() {
-        if !region.is_caret() {
-            return Some(region);
-        }
-    }
-    None
-}
-
-=======
->>>>>>> 09b63ee8
 pub struct Editor {
     /// The contents of the buffer.
     text: Rope,
@@ -107,22 +84,14 @@
     last_synced_rev: RevId,
 
     syntax: SyntaxDefinition,
-<<<<<<< HEAD
-    styles: Scopes,
-=======
     layers: Layers,
->>>>>>> 09b63ee8
     config: BufferConfig,
 }
 
 impl Editor {
     /// Creates a new `Editor` with a new empty buffer.
     pub fn new(config: BufferConfig) -> Editor {
-<<<<<<< HEAD
-        Self::with_text("".to_owned(), config)
-=======
         Self::with_text("", config)
->>>>>>> 09b63ee8
     }
 
     /// Creates a new `Editor`, loading text into a new buffer.
@@ -150,11 +119,7 @@
             gc_undos: BTreeSet::new(),
             last_edit_type: EditType::Other,
             this_edit_type: EditType::Other,
-<<<<<<< HEAD
-            styles: Scopes::default(),
-=======
             layers: Layers::default(),
->>>>>>> 09b63ee8
             config,
             revs_in_flight: 0,
             sync_store: None,
@@ -162,33 +127,6 @@
         }
     }
 
-<<<<<<< HEAD
-    pub (crate) fn get_buffer(&self) -> &Rope {
-        &self.text
-    }
-
-    pub (crate) fn get_styles(&self) -> &Scopes {
-        &self.styles
-    }
-
-    pub (crate) fn get_styles_mut(&mut self) -> &mut Scopes {
-        &mut self.styles
-    }
-
-    pub (crate) fn get_head_rev_token(&self) -> u64 {
-        self.engine.get_head_rev_id().token()
-    }
-
-    pub (crate) fn get_edit_type(&self) -> &str {
-        self.this_edit_type.json_string()
-    }
-
-    pub (crate) fn get_active_undo_group(&self) -> usize {
-        *self.live_undos.last().unwrap_or(&0)
-    }
-
-    pub (crate) fn update_edit_type(&mut self) {
-=======
     pub(crate) fn get_buffer(&self) -> &Rope {
         &self.text
     }
@@ -214,7 +152,6 @@
     }
 
     pub(crate) fn update_edit_type(&mut self) {
->>>>>>> 09b63ee8
         self.last_edit_type = self.this_edit_type;
         self.this_edit_type = EditType::Other
     }
@@ -261,15 +198,10 @@
         self.gc_undos();
     }
 
-<<<<<<< HEAD
-    fn insert(&mut self, view: &View, s: &str) {
-        let rope = Rope::from(s);
-=======
     fn insert<T>(&mut self, view: &View, text: T)
         where T: Into<Rope>
     {
         let rope = text.into();
->>>>>>> 09b63ee8
         let mut builder = delta::Builder::new(self.text.len());
         for region in view.sel_regions() {
             let iv = Interval::new_closed_open(region.min(), region.max());
@@ -336,11 +268,7 @@
     /// Commits the current delta. If the buffer has changed, returns
     /// a 3-tuple containing the delta representing the changes, the previous
     /// buffer, and a bool indicating whether selections should be preserved.
-<<<<<<< HEAD
-    pub (crate) fn commit_delta(&mut self)
-=======
     pub(crate) fn commit_delta(&mut self)
->>>>>>> 09b63ee8
         -> Option<(Delta<RopeInfo>, Rope, bool)> {
         let _t = trace_block("Editor::update_after_rev", &["core"]);
 
@@ -357,11 +285,7 @@
 
         let keep_selections = self.this_edit_type == EditType::Transpose;
         let (iv, new_len) = delta.summary();
-<<<<<<< HEAD
-        self.styles.update_all(iv, new_len);
-=======
         self.layers.update_all(iv, new_len);
->>>>>>> 09b63ee8
 
         self.last_rev_id = self.engine.get_head_rev_id();
         self.sync_state_changed();
@@ -383,19 +307,11 @@
         // last_rev_id and so that merge will work.
     }
 
-<<<<<<< HEAD
-    pub (crate) fn set_pristine(&mut self) {
-        self.pristine_rev_id = self.last_rev_id
-    }
-
-    pub (crate) fn is_pristine(&self) -> bool {
-=======
     pub(crate) fn set_pristine(&mut self) {
         self.pristine_rev_id = self.last_rev_id
     }
 
     pub(crate) fn is_pristine(&self) -> bool {
->>>>>>> 09b63ee8
         self.engine.is_equivalent_revision(self.pristine_rev_id,
                                            self.engine.get_head_rev_id())
     }
@@ -664,18 +580,7 @@
         self.insert(view, chars);
     }
 
-<<<<<<< HEAD
-    fn do_request_lines(&mut self, first: i64, last: i64) {
-        //FIXME::
-        //view.request_lines(&self.text, &self.doc_ctx,
-                           //self.styles.get_merged(),
-                           //first as usize, last as usize);
-    }
-
-    pub (crate) fn do_cut(&mut self, view: &mut View) -> Value {
-=======
     pub(crate) fn do_cut(&mut self, view: &mut View) -> Value {
->>>>>>> 09b63ee8
         let result = self.do_copy(view);
         // This copy is just to make the borrow checker happy, could be optimized.
         let deletions = view.sel_regions().to_vec();
@@ -683,11 +588,7 @@
         result
     }
 
-<<<<<<< HEAD
-    pub (crate) fn do_copy(&self, view: &View) -> Value {
-=======
     pub(crate) fn do_copy(&self, view: &View) -> Value {
->>>>>>> 09b63ee8
         if let Some(val) = self.extract_sel_regions(view.sel_regions()) {
             Value::String(val)
         } else {
@@ -785,11 +686,7 @@
         }
     }
 
-<<<<<<< HEAD
-    pub (crate) fn do_edit(&mut self, view: &mut View, cmd: BufferEvent) {
-=======
     pub(crate) fn do_edit(&mut self, view: &mut View, cmd: BufferEvent) {
->>>>>>> 09b63ee8
         use self::BufferEvent::*;
         match cmd {
             Delete(movement) => self.delete_by_movement(view, movement, false),
@@ -804,28 +701,13 @@
             InsertNewline => self.insert_newline(view),
             InsertTab => self.insert_tab(view),
             Insert(chars) => self.do_insert(view, &chars),
-<<<<<<< HEAD
-            RequestLines(LineRange { first, last }) =>
-                //FIXME: broken; needs special handling
-                self.do_request_lines(first, last),
-            Yank =>
-                //FIXME: broken; yank needs rethinking
-                self.yank(),
-            DebugPrintSpans => (),
-            DebugRewrap => (),
-=======
             //FIXME: broken; yank needs rethinking
             Yank => self.yank(),
->>>>>>> 09b63ee8
         }
     }
 
     pub fn theme_changed(&mut self, style_map: &ThemeStyleMap) {
-<<<<<<< HEAD
-        self.styles.theme_changed(style_map);
-=======
         self.layers.theme_changed(style_map);
->>>>>>> 09b63ee8
     }
 
     pub fn plugin_n_lines(&self) -> usize {
@@ -857,11 +739,7 @@
             end_offset = transformer.transform(end_offset, true);
         }
         let iv = Interval::new_closed_closed(start, end_offset);
-<<<<<<< HEAD
-        self.styles.update_layer(plugin, iv, spans);
-=======
         self.layers.update_layer(plugin, iv, spans);
->>>>>>> 09b63ee8
         view.invalidate_styles(&self.text, start, end_offset);
     }
 
@@ -908,7 +786,6 @@
     Redo,
     Transpose,
 }
-<<<<<<< HEAD
 
 impl EditType {
     pub fn json_string(&self) -> &'static str {
@@ -919,17 +796,6 @@
             EditType::Redo => "redo",
             EditType::Transpose => "transpose",
             _ => "other",
-=======
-
-impl EditType {
-    pub fn json_string(&self) -> &'static str {
-        match *self {
-            EditType::InsertChars => "insert",
-            EditType::Delete => "delete",
-            EditType::Undo => "undo",
-            EditType::Redo => "redo",
-            EditType::Transpose => "transpose",
-            _ => "other",
         }
     }
 }
@@ -938,12 +804,10 @@
     for region in regions.iter().rev() {
         if !region.is_caret() {
             return Some(region);
->>>>>>> 09b63ee8
         }
     }
     None
 }
-
 
 fn n_spaces(n: usize) -> &'static str {
     let spaces = "                                ";
