--- conflicted
+++ resolved
@@ -37,10 +37,6 @@
 use selection::{SelRegion, Selection};
 use styles::ThemeStyleMap;
 use view::{Replace, View};
-<<<<<<< HEAD
-use word_boundaries::WordCursor;
-=======
->>>>>>> 08c6e30e
 
 #[cfg(not(feature = "ledger"))]
 pub struct SyncStore;
@@ -391,11 +387,7 @@
         }
         if save {
             let saved = self.extract_sel_regions(&deletions).unwrap_or_default();
-<<<<<<< HEAD
-            *kill_ring = Rope::from(saved);
-=======
             *kill_ring = saved.into();
->>>>>>> 08c6e30e
         }
         self.delete_sel_regions(&deletions);
     }
@@ -612,14 +604,9 @@
                 if let Some(end) = self.text.next_grapheme_offset(middle) {
                     if start >= last {
                         let interval = Interval::new_closed_open(start, end);
-<<<<<<< HEAD
                         let before = self.text.slice_to_cow(start..middle);
                         let after = self.text.slice_to_cow(middle..end);
                         let swapped: String = [after, before].concat();
-=======
-                        let swapped =
-                            self.text.slice_to_string(middle..end) + &self.text.slice_to_string(start..middle);
->>>>>>> 08c6e30e
                         builder.replace(interval, Rope::from(swapped));
                         last = end;
                     }
