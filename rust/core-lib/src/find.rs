--- conflicted
+++ resolved
@@ -17,18 +17,15 @@
 use std::cmp::{max, min};
 
 use regex::{Regex, RegexBuilder};
+use regex::{Regex, RegexBuilder};
 use selection::{SelRegion, Selection};
+use word_boundaries::WordCursor;
 use xi_rope::delta::{Delta, DeltaRegion};
 use xi_rope::find::{find, is_multiline_regex, CaseMatching};
 use xi_rope::interval::Interval;
 use xi_rope::rope::{LinesMetric, Rope, RopeInfo};
 use xi_rope::tree::Cursor;
 use xi_rope::tree::Metric;
-<<<<<<< HEAD
-=======
-use regex::{RegexBuilder, Regex};
-use word_boundaries::WordCursor;
->>>>>>> 49a1ee8f
 
 const REGEX_SIZE_LIMIT: usize = 1000000;
 
@@ -168,12 +165,14 @@
     }
 
     /// Set search parameters and executes the search.
-<<<<<<< HEAD
-    pub fn do_find(&mut self, text: &Rope, search_string: String, case_sensitive: bool, is_regex: bool) {
-=======
-    pub fn do_find(&mut self, text: &Rope, search_string: String, case_sensitive: bool,
-                   is_regex: bool, whole_words: bool) {
->>>>>>> 49a1ee8f
+    pub fn do_find(
+        &mut self,
+        text: &Rope,
+        search_string: String,
+        case_sensitive: bool,
+        is_regex: bool,
+        whole_words: bool,
+    ) {
         if search_string.len() == 0 {
             self.unset();
         }
@@ -198,8 +197,9 @@
         };
 
         if let Some(ref s) = self.search_string {
-            if s == search_string && case_matching == self.case_matching &&
-                self.regex.is_some() == is_regex && self.whole_words == whole_words {
+            if s == search_string && case_matching == self.case_matching && self.regex.is_some() == is_regex
+                && self.whole_words == whole_words
+            {
                 // search parameters did not change
                 return;
             }
@@ -248,7 +248,6 @@
         let mut find_cursor = Cursor::new(&sub_text, from);
         let mut raw_lines = text.lines_raw(from, to);
 
-<<<<<<< HEAD
         while let Some(start) = find(
             &mut find_cursor,
             &mut raw_lines,
@@ -256,10 +255,6 @@
             &search_string,
             &self.regex,
         ) {
-=======
-        while let Some(start) = find(&mut find_cursor, &mut raw_lines, self.case_matching,
-                                     &search_string, &self.regex) {
->>>>>>> 49a1ee8f
             let end = find_cursor.pos();
 
             if self.whole_words && !self.is_matching_whole_words(text, start, end) {
@@ -327,9 +322,14 @@
 
             if next_occurrence.is_none() && !wrapped {
                 // get previous unselected occurrence
-                return self.occurrences.regions_in_range(0, text.len()).iter().cloned().filter(|o| {
-                    sel.regions_in_range(o.min(), o.max()).is_empty()
-                }).collect::<Vec<SelRegion>>().last().cloned();
+                return self.occurrences
+                    .regions_in_range(0, text.len())
+                    .iter()
+                    .cloned()
+                    .filter(|o| sel.regions_in_range(o.min(), o.max()).is_empty())
+                    .collect::<Vec<SelRegion>>()
+                    .last()
+                    .cloned();
             }
 
             next_occurrence.cloned()
@@ -338,9 +338,14 @@
 
             if next_occurrence.is_none() && !wrapped {
                 // get next unselected occurrence
-                return self.occurrences.regions_in_range(0, text.len()).iter().cloned().filter(|o| {
-                    sel.regions_in_range(o.min(), o.max()).is_empty()
-                }).collect::<Vec<SelRegion>>().first().cloned();
+                return self.occurrences
+                    .regions_in_range(0, text.len())
+                    .iter()
+                    .cloned()
+                    .filter(|o| sel.regions_in_range(o.min(), o.max()).is_empty())
+                    .collect::<Vec<SelRegion>>()
+                    .first()
+                    .cloned();
             }
 
             next_occurrence.cloned()
