--- conflicted
+++ resolved
@@ -105,12 +105,21 @@
     pub font_style: u8,
 }
 
-<<<<<<< HEAD
+#[derive(Serialize, Deserialize, Debug, Clone, Copy)]
+pub struct ScopeSpan {
+    pub start: usize,
+    pub end: usize,
+    pub scope_id: u32,
+}
+
 #[derive(Serialize, Deserialize, Debug, Clone)]
 #[serde(untagged)]
 /// RPC commands sent from plugins.
 pub enum PluginCommand {
-    SetFgSpans { view_id: ViewIdentifier, start: usize, len: usize, spans: Vec<Span>, rev: usize },
+    // deprecated
+    SetFgSpans { view_id: ViewIdentifier, start: usize, len: usize, spans: Vec<StyleSpan>, rev: usize },
+    AddScopes { view_id: ViewIdentifier, scopes: Vec<Vec<String>> },
+    UpdateSpans { view_id: ViewIdentifier, start: usize, len: usize, spans: Vec<ScopeSpan>, rev: usize },
     GetData { view_id: ViewIdentifier, offset: usize, max_size: usize, rev: usize },
     Alert { view_id: ViewIdentifier, msg: String },
     LineCount { view_id: ViewIdentifier },
@@ -140,26 +149,6 @@
             author: author
         }
     }
-=======
-#[derive(Serialize, Deserialize, Debug)]
-pub struct ScopeSpan {
-    pub start: usize,
-    pub end: usize,
-    pub scope_id: u32,
-}
-
-#[derive(Serialize, Deserialize, Debug)]
-#[serde(untagged)]
-/// RPC commands sent from plugins.
-pub enum PluginCommand {
-    // deprecated
-    SetFgSpans {start: usize, len: usize, spans: Vec<StyleSpan>, rev: usize },
-    AddScopes { scopes: Vec<Vec<String>> },
-    UpdateSpans { start: usize, len: usize, spans: Vec<ScopeSpan>, rev: usize },
-    GetData { offset: usize, max_size: usize, rev: usize },
-    Alert { msg: String },
-    LineCount,
->>>>>>> 282c3a1c
 }
 
 #[cfg(test)]
