// Copyright 2018 Google Inc. All rights reserved.
//
// Licensed under the Apache License, Version 2.0 (the "License");
// you may not use this file except in compliance with the License.
// You may obtain a copy of the License at
//
//     http://www.apache.org/licenses/LICENSE-2.0
//
// Unless required by applicable law or agreed to in writing, software
// distributed under the License is distributed on an "AS IS" BASIS,
// WITHOUT WARRANTIES OR CONDITIONS OF ANY KIND, either express or implied.
// See the License for the specific language governing permissions and
// limitations under the License.

//! A bunch of boilerplate for converting the `EditNotification`s we receive
//! from the client into the events we use internally.
//!
//! This simplifies code elsewhere, and makes it easier to route events to
//! the editor or view as appropriate.

use movement::Movement;
<<<<<<< HEAD
use rpc::{EditNotification, GestureType, LineRange, MouseAction};
=======
use rpc::{GestureType, LineRange, EditNotification, MouseAction, SelectionModifier};
>>>>>>> 49a1ee8f
use view::Size;

/// Events that only modify view state
pub(crate) enum ViewEvent {
    Move(Movement),
    ModifySelection(Movement),
    SelectAll,
    Scroll(LineRange),
    AddSelectionAbove,
    AddSelectionBelow,
    Click(MouseAction),
    Drag(MouseAction),
<<<<<<< HEAD
    Gesture {
        line: u64,
        col: u64,
        ty: GestureType,
    },
    GotoLine {
        line: u64,
    },
    Find {
        chars: String,
        case_sensitive: bool,
        regex: Option<bool>,
    },
    FindNext {
        wrap_around: Option<bool>,
        allow_same: Option<bool>,
    },
    FindPrevious {
        wrap_around: Option<bool>,
    },
=======
    Gesture { line: u64, col: u64, ty: GestureType },
    GotoLine { line: u64 },
    Find { chars: String, case_sensitive: bool, regex: Option<bool>, whole_words: Option<bool> },
    FindNext { wrap_around: Option<bool>, allow_same: Option<bool>, modify_selection: Option<SelectionModifier> },
    FindPrevious { wrap_around: Option<bool>, allow_same: Option<bool>, modify_selection: Option<SelectionModifier> },
>>>>>>> 49a1ee8f
    Cancel,
    HighlightFind {
        visible: bool,
    },
    SelectionForFind {
        case_sensitive: Option<bool>,
    },
}

/// Events that modify the buffer
pub(crate) enum BufferEvent {
    Delete { movement: Movement, kill: bool },
    Backspace,
    Transpose,
    Undo,
    Redo,
    Uppercase,
    Lowercase,
    Indent,
    Outdent,
    Insert(String),
    InsertNewline,
    InsertTab,
    Yank,
}

/// An event that needs special handling
pub(crate) enum SpecialEvent {
    DebugRewrap,
    DebugWrapWidth,
    DebugPrintSpans,
    Resize(Size),
    RequestLines(LineRange),
}

pub(crate) enum EventDomain {
    View(ViewEvent),
    Buffer(BufferEvent),
    Special(SpecialEvent),
}

impl From<BufferEvent> for EventDomain {
    fn from(src: BufferEvent) -> EventDomain {
        EventDomain::Buffer(src)
    }
}

impl From<ViewEvent> for EventDomain {
    fn from(src: ViewEvent) -> EventDomain {
        EventDomain::View(src)
    }
}

impl From<SpecialEvent> for EventDomain {
    fn from(src: SpecialEvent) -> EventDomain {
        EventDomain::Special(src)
    }
}

impl From<EditNotification> for EventDomain {
    fn from(src: EditNotification) -> EventDomain {
        use self::EditNotification::*;
        match src {
            Insert { chars } => BufferEvent::Insert(chars).into(),
            DeleteForward => BufferEvent::Delete {
                movement: Movement::Right,
                kill: false,
            }.into(),
            DeleteBackward => BufferEvent::Backspace.into(),
            DeleteWordForward => BufferEvent::Delete {
                movement: Movement::RightWord,
                kill: false,
            }.into(),
            DeleteWordBackward => BufferEvent::Delete {
                movement: Movement::LeftWord,
                kill: false,
            }.into(),
            DeleteToEndOfParagraph => BufferEvent::Delete {
                movement: Movement::EndOfParagraphKill,
                kill: true,
            }.into(),
            DeleteToBeginningOfLine => BufferEvent::Delete {
                movement: Movement::LeftOfLine,
                kill: false,
            }.into(),
            InsertNewline => BufferEvent::InsertNewline.into(),
            InsertTab => BufferEvent::InsertTab.into(),
            MoveUp => ViewEvent::Move(Movement::Up).into(),
            MoveUpAndModifySelection => ViewEvent::ModifySelection(Movement::Up).into(),
            MoveDown => ViewEvent::Move(Movement::Down).into(),
            MoveDownAndModifySelection => ViewEvent::ModifySelection(Movement::Down).into(),
            MoveLeft | MoveBackward => ViewEvent::Move(Movement::Left).into(),
            MoveLeftAndModifySelection => ViewEvent::ModifySelection(Movement::Left).into(),
            MoveRight | MoveForward => ViewEvent::Move(Movement::Right).into(),
            MoveRightAndModifySelection => ViewEvent::ModifySelection(Movement::Right).into(),
            MoveWordLeft => ViewEvent::Move(Movement::LeftWord).into(),
            MoveWordLeftAndModifySelection => ViewEvent::ModifySelection(Movement::LeftWord).into(),
            MoveWordRight => ViewEvent::Move(Movement::RightWord).into(),
            MoveWordRightAndModifySelection => ViewEvent::ModifySelection(Movement::RightWord).into(),
            MoveToBeginningOfParagraph => ViewEvent::Move(Movement::StartOfParagraph).into(),
            MoveToEndOfParagraph => ViewEvent::Move(Movement::EndOfParagraph).into(),
            MoveToLeftEndOfLine => ViewEvent::Move(Movement::LeftOfLine).into(),
            MoveToLeftEndOfLineAndModifySelection => ViewEvent::ModifySelection(Movement::LeftOfLine).into(),
            MoveToRightEndOfLine => ViewEvent::Move(Movement::RightOfLine).into(),
            MoveToRightEndOfLineAndModifySelection => ViewEvent::ModifySelection(Movement::RightOfLine).into(),
            MoveToBeginningOfDocument => ViewEvent::Move(Movement::StartOfDocument).into(),
            MoveToBeginningOfDocumentAndModifySelection => ViewEvent::ModifySelection(Movement::StartOfDocument).into(),
            MoveToEndOfDocument => ViewEvent::Move(Movement::EndOfDocument).into(),
            MoveToEndOfDocumentAndModifySelection => ViewEvent::ModifySelection(Movement::EndOfDocument).into(),
            ScrollPageUp => ViewEvent::Move(Movement::UpPage).into(),
            PageUpAndModifySelection => ViewEvent::ModifySelection(Movement::UpPage).into(),
            ScrollPageDown => ViewEvent::Move(Movement::DownPage).into(),
            PageDownAndModifySelection => ViewEvent::ModifySelection(Movement::DownPage).into(),
            SelectAll => ViewEvent::SelectAll.into(),
            AddSelectionAbove => ViewEvent::AddSelectionAbove.into(),
            AddSelectionBelow => ViewEvent::AddSelectionBelow.into(),
            Scroll(range) => ViewEvent::Scroll(range).into(),
            Resize(size) => SpecialEvent::Resize(size).into(),
            GotoLine { line } => ViewEvent::GotoLine { line }.into(),
            RequestLines(range) => SpecialEvent::RequestLines(range).into(),
            Yank => BufferEvent::Yank.into(),
            Transpose => BufferEvent::Transpose.into(),
            Click(action) => ViewEvent::Click(action).into(),
            Drag(action) => ViewEvent::Drag(action).into(),
            Gesture { line, col, ty } => ViewEvent::Gesture { line, col, ty }.into(),
            Undo => BufferEvent::Undo.into(),
            Redo => BufferEvent::Redo.into(),
<<<<<<< HEAD
            Find {
                chars,
                case_sensitive,
                regex,
            } => ViewEvent::Find {
                chars,
                case_sensitive,
                regex,
            }.into(),
            FindNext {
                wrap_around,
                allow_same,
            } => ViewEvent::FindNext {
                wrap_around,
                allow_same,
            }.into(),
            FindPrevious { wrap_around } => ViewEvent::FindPrevious { wrap_around }.into(),
=======
            Find { chars, case_sensitive, regex, whole_words } =>
                ViewEvent::Find { chars, case_sensitive, regex, whole_words }.into(),
            FindNext { wrap_around, allow_same, modify_selection } =>
                ViewEvent::FindNext { wrap_around, allow_same, modify_selection }.into(),
            FindPrevious { wrap_around, allow_same, modify_selection } =>
                ViewEvent::FindPrevious { wrap_around, allow_same, modify_selection }.into(),
>>>>>>> 49a1ee8f
            DebugRewrap => SpecialEvent::DebugRewrap.into(),
            DebugWrapWidth => SpecialEvent::DebugWrapWidth.into(),
            DebugPrintSpans => SpecialEvent::DebugPrintSpans.into(),
            CancelOperation => ViewEvent::Cancel.into(),
            Uppercase => BufferEvent::Uppercase.into(),
            Lowercase => BufferEvent::Lowercase.into(),
            Indent => BufferEvent::Indent.into(),
            Outdent => BufferEvent::Outdent.into(),
            HighlightFind { visible } => ViewEvent::HighlightFind { visible }.into(),
            SelectionForFind { case_sensitive } => ViewEvent::SelectionForFind { case_sensitive }.into(),
        }
    }
}<|MERGE_RESOLUTION|>--- conflicted
+++ resolved
@@ -19,11 +19,7 @@
 //! the editor or view as appropriate.
 
 use movement::Movement;
-<<<<<<< HEAD
-use rpc::{EditNotification, GestureType, LineRange, MouseAction};
-=======
-use rpc::{GestureType, LineRange, EditNotification, MouseAction, SelectionModifier};
->>>>>>> 49a1ee8f
+use rpc::{EditNotification, GestureType, LineRange, MouseAction, SelectionModifier};
 use view::Size;
 
 /// Events that only modify view state
@@ -36,7 +32,6 @@
     AddSelectionBelow,
     Click(MouseAction),
     Drag(MouseAction),
-<<<<<<< HEAD
     Gesture {
         line: u64,
         col: u64,
@@ -49,21 +44,18 @@
         chars: String,
         case_sensitive: bool,
         regex: Option<bool>,
+        whole_words: Option<bool>,
     },
     FindNext {
         wrap_around: Option<bool>,
         allow_same: Option<bool>,
+        modify_selection: Option<SelectionModifier>,
     },
     FindPrevious {
         wrap_around: Option<bool>,
-    },
-=======
-    Gesture { line: u64, col: u64, ty: GestureType },
-    GotoLine { line: u64 },
-    Find { chars: String, case_sensitive: bool, regex: Option<bool>, whole_words: Option<bool> },
-    FindNext { wrap_around: Option<bool>, allow_same: Option<bool>, modify_selection: Option<SelectionModifier> },
-    FindPrevious { wrap_around: Option<bool>, allow_same: Option<bool>, modify_selection: Option<SelectionModifier> },
->>>>>>> 49a1ee8f
+        allow_same: Option<bool>,
+        modify_selection: Option<SelectionModifier>,
+    },
     Cancel,
     HighlightFind {
         visible: bool,
@@ -191,32 +183,35 @@
             Gesture { line, col, ty } => ViewEvent::Gesture { line, col, ty }.into(),
             Undo => BufferEvent::Undo.into(),
             Redo => BufferEvent::Redo.into(),
-<<<<<<< HEAD
             Find {
                 chars,
                 case_sensitive,
                 regex,
+                whole_words,
             } => ViewEvent::Find {
                 chars,
                 case_sensitive,
                 regex,
+                whole_words,
             }.into(),
             FindNext {
                 wrap_around,
                 allow_same,
+                modify_selection,
             } => ViewEvent::FindNext {
                 wrap_around,
                 allow_same,
-            }.into(),
-            FindPrevious { wrap_around } => ViewEvent::FindPrevious { wrap_around }.into(),
-=======
-            Find { chars, case_sensitive, regex, whole_words } =>
-                ViewEvent::Find { chars, case_sensitive, regex, whole_words }.into(),
-            FindNext { wrap_around, allow_same, modify_selection } =>
-                ViewEvent::FindNext { wrap_around, allow_same, modify_selection }.into(),
-            FindPrevious { wrap_around, allow_same, modify_selection } =>
-                ViewEvent::FindPrevious { wrap_around, allow_same, modify_selection }.into(),
->>>>>>> 49a1ee8f
+                modify_selection,
+            }.into(),
+            FindPrevious {
+                wrap_around,
+                allow_same,
+                modify_selection,
+            } => ViewEvent::FindPrevious {
+                wrap_around,
+                allow_same,
+                modify_selection,
+            }.into(),
             DebugRewrap => SpecialEvent::DebugRewrap.into(),
             DebugWrapWidth => SpecialEvent::DebugWrapWidth.into(),
             DebugPrintSpans => SpecialEvent::DebugPrintSpans.into(),
