// Copyright 2016 Google Inc. All rights reserved.
//
// Licensed under the Apache License, Version 2.0 (the "License");
// you may not use this file except in compliance with the License.
// You may obtain a copy of the License at
//
//     http://www.apache.org/licenses/LICENSE-2.0
//
// Unless required by applicable law or agreed to in writing, software
// distributed under the License is distributed on an "AS IS" BASIS,
// WITHOUT WARRANTIES OR CONDITIONS OF ANY KIND, either express or implied.
// See the License for the specific language governing permissions and
// limitations under the License.

import Cocoa

/// The EditViewDataSource protocol describes the properties that an editView uses to determine how to render its contents.
protocol EditViewDataSource {
    var lines: LineCache { get }
    var styleMap: StyleMap { get }
    var textMetrics: TextDrawingMetrics { get }
}


class EditViewController: NSViewController, EditViewDataSource {

    @IBOutlet var editView: EditView!
    @IBOutlet var shadowView: ShadowView!
    @IBOutlet var scrollView: NSScrollView!
    @IBOutlet var documentView: NSClipView!
    
    var document: Document! {
        didSet {
            editView.document = document
        }
    }
    
    /// the height of the edit view, in lines.
    var linesHeight: Int {
        return Int(ceil((scrollView.contentView.bounds.size.height) / textMetrics.linespace))
    }

    var lines: LineCache = LineCache()
    var styleMap: StyleMap {
        return (NSApplication.shared().delegate as! AppDelegate).styleMap
    }

    //TODO: preferred font should be a user preference
    var textMetrics = TextDrawingMetrics(font: CTFontCreateWithName("InconsolataGo" as CFString?, 14, nil))
    
    // visible scroll region, exclusive of lastLine
    var firstLine: Int = 0
    var lastLine: Int = 0

    private var lastDragPosition: BufferPosition?
    /// handles autoscrolling when a drag gesture exists the window
    private var dragTimer: Timer?
    private var dragEvent: NSEvent?

    override func viewDidLoad() {
        super.viewDidLoad()
        editView.dataSource = self
        self.shadowView.mouseUpHandler = editView.mouseUp(with:)
        self.shadowView.mouseDraggedHandler = editView.mouseDragged(with:)
        scrollView.contentView.documentCursor = NSCursor.iBeam();
    }
    
    override func viewWillAppear() {
        super.viewWillAppear()
        updateEditViewScroll()
        NotificationCenter.default.addObserver(self, selector: #selector(EditViewController.boundsDidChangeNotification(_:)), name: NSNotification.Name.NSViewBoundsDidChange, object: scrollView.contentView)
        NotificationCenter.default.addObserver(self, selector: #selector(EditViewController.frameDidChangeNotification(_:)), name: NSNotification.Name.NSViewFrameDidChange, object: scrollView)
    }

    // this gets called when the user changes the font with the font book, for example
    override func changeFont(_ sender: Any?) {
        if let manager = sender as? NSFontManager {
            textMetrics = textMetrics.newMetricsForFontChange(fontManager: manager)
            self.editView.needsDisplay = true
        } else {
            Swift.print("changeFont: called with nil")
            return
        }
    }

    
    func boundsDidChangeNotification(_ notification: Notification) {
        updateEditViewScroll()
    }
    
    func frameDidChangeNotification(_ notification: Notification) {
        updateEditViewScroll()
    }

    fileprivate func visibleLineRange() -> (first: Int, last: Int) {
        let first = Int(floor(scrollView.contentView.bounds.origin.y / textMetrics.linespace))
        let height = Int(ceil((scrollView.contentView.bounds.size.height) / textMetrics.linespace))
        return (first, first+height)
    }

    // notifies core of new scroll position. Also effectively notifies core of current viewport size.
    fileprivate func updateEditViewScroll() {
<<<<<<< HEAD
        let (first, last) = visibleLineRange()
        if first != firstLine || last != lastLine {
=======
        let first = Int(floor(scrollView.contentView.bounds.origin.y / editView.linespace))
        let height = Int(ceil((scrollView.contentView.bounds.size.height) / editView.linespace))
        let last = first + height
        if first != firstLine || last != lastLine && document != nil {
>>>>>>> 72295fae
            firstLine = first
            lastLine = last
            document.sendRpcAsync("scroll", params: [firstLine, lastLine])
            requestLines(first: first, last: last)
        }
        shadowView?.updateScroll(scrollView.contentView.bounds, scrollView.documentView!.bounds)
    }
    
    fileprivate func requestLines(first: Int, last: Int) {
        let missing = lines.computeMissing(first, last)
        for (f, l) in missing {
            Swift.print("requesting missing: \(f)..\(l)")
            document.sendRpcAsync("request_lines", params: [f, l])
        }
    }
    
    // MARK: - Core Commands
    /// applies a set of line changes and redraws the view
    func update(_ updates: [String: AnyObject]) {
        lines.applyUpdate(update: updates)
        editView.heightConstraint?.constant = CGFloat(lines.height) * textMetrics.linespace + 2 * textMetrics.descent
        editView.showBlinkingCursor = editView.isFrontmostView
        editView.needsDisplay = true
        // make sure we aren't missing any lines
    }

    func scrollTo(_ line: Int, _ col: Int) {
        editView.scrollTo(line, col)
    }
    
    // MARK: - System Events
    override func keyDown(with theEvent: NSEvent) {
        self.editView.inputContext?.handleEvent(theEvent);
    }
    
    override func mouseDown(with theEvent: NSEvent) {
        editView.removeMarkedText()
        editView.inputContext?.discardMarkedText()
        let position  = editView.bufferPositionFromPoint(theEvent.locationInWindow)
        lastDragPosition = position
        let flags = theEvent.modifierFlags.rawValue >> 16
        let clickCount = theEvent.clickCount
        document.sendRpcAsync("click", params: [position.line, position.column, flags, clickCount])
        dragTimer = Timer.scheduledTimer(timeInterval: TimeInterval(1.0/60), target: self, selector: #selector(_autoscrollTimerCallback), userInfo: nil, repeats: true)
        dragEvent = theEvent
    }
    
    override func mouseDragged(with theEvent: NSEvent) {
        editView.autoscroll(with: theEvent)
        let dragPosition = editView.bufferPositionFromPoint(theEvent.locationInWindow)
        if let last = lastDragPosition, last != dragPosition {
            lastDragPosition = dragPosition
            let flags = theEvent.modifierFlags.rawValue >> 16
            document?.sendRpcAsync("drag", params: [last.line, last.column, flags])
        }
        dragEvent = theEvent
    }
    
    override func mouseUp(with theEvent: NSEvent) {
        dragTimer?.invalidate()
        dragTimer = nil
        dragEvent = nil
    }
    
    func _autoscrollTimerCallback() {
        if let event = dragEvent {
            mouseDragged(with: event)
        }
    }
    
    // NSResponder (used mostly for paste)
    override func insertText(_ insertString: Any) {
        document.sendRpcAsync("insert", params: insertedStringToJson(insertString as! NSString))
    }

    // we intercept this method to check if we should open a new tab
    func newDocument(_ sender: NSMenuItem?) {
        // this tag is a property of the New Tab menu item, set in interface builder
        if sender?.tag == 10 {
            Document.preferredTabbingIdentifier = document.tabbingIdentifier
        } else {
            Document.preferredTabbingIdentifier = nil
        }
        // pass the message to the intended recipient
        NSDocumentController.shared().newDocument(sender)
    }

    // we override this to see if our view is empty, and should be reused for this open call
     func openDocument(_ sender: Any?) {
        if self.lines.isEmpty {
            Document._documentForNextOpenCall = self.document
        }
        Document.preferredTabbingIdentifier = nil
        NSDocumentController.shared().openDocument(sender)
    }
    
    // disable the New Tab menu item when running in 10.12
    override func validateMenuItem(_ menuItem: NSMenuItem) -> Bool {
        if menuItem.tag == 10 {
            if #available(OSX 10.12, *) { return true }
            return false
        }
        return true
    }
    
    // MARK: - Menu Items
    fileprivate func cutCopy(_ method: String) {
        let text = document.sendRpc(method, params: [])
        if let text = text as? String {
            let pasteboard = NSPasteboard.general()
            pasteboard.clearContents()
            pasteboard.writeObjects([text as NSPasteboardWriting])
        }
    }
    
    func cut(_ sender: AnyObject?) {
        cutCopy("cut")
    }
    
    func copy(_ sender: AnyObject?) {
        cutCopy("copy")
    }
    
    func paste(_ sender: AnyObject?) {
        let pasteboard = NSPasteboard.general()
        if let items = pasteboard.pasteboardItems {
            for element in items {
                if let str = element.string(forType: "public.utf8-plain-text") {
                    insertText(str)
                    break
                }
            }
        }
    }
    
    func undo(_ sender: AnyObject?) {
        document.sendRpcAsync("undo", params: [])
    }
    
    func redo(_ sender: AnyObject?) {
        document.sendRpcAsync("redo", params: [])
    }

    // MARK: - Debug Methods
    @IBAction func debugRewrap(_ sender: AnyObject) {
        document.sendRpcAsync("debug_rewrap", params: [])
    }
    
    @IBAction func debugTestFGSpans(_ sender: AnyObject) {
        document.sendRpcAsync("debug_test_fg_spans", params: [])
    }
    
    @IBAction func debugRunPlugin(_ sender: AnyObject) {
        document.sendRpcAsync("debug_run_plugin", params: [])
    }
}

// we set this in Document.swift when we load a new window or tab.
//TODO: will have to think about whether this will work with splits
extension EditViewController: NSWindowDelegate {
    func windowDidBecomeKey(_ notification: Notification) {
        editView.isFrontmostView = true
    }

    func windowDidResignKey(_ notification: Notification) {
        editView.isFrontmostView = false
    }
}<|MERGE_RESOLUTION|>--- conflicted
+++ resolved
@@ -100,19 +100,11 @@
 
     // notifies core of new scroll position. Also effectively notifies core of current viewport size.
     fileprivate func updateEditViewScroll() {
-<<<<<<< HEAD
         let (first, last) = visibleLineRange()
         if first != firstLine || last != lastLine {
-=======
-        let first = Int(floor(scrollView.contentView.bounds.origin.y / editView.linespace))
-        let height = Int(ceil((scrollView.contentView.bounds.size.height) / editView.linespace))
-        let last = first + height
-        if first != firstLine || last != lastLine && document != nil {
->>>>>>> 72295fae
             firstLine = first
             lastLine = last
             document.sendRpcAsync("scroll", params: [firstLine, lastLine])
-            requestLines(first: first, last: last)
         }
         shadowView?.updateScroll(scrollView.contentView.bounds, scrollView.documentView!.bounds)
     }
@@ -132,7 +124,6 @@
         editView.heightConstraint?.constant = CGFloat(lines.height) * textMetrics.linespace + 2 * textMetrics.descent
         editView.showBlinkingCursor = editView.isFrontmostView
         editView.needsDisplay = true
-        // make sure we aren't missing any lines
     }
 
     func scrollTo(_ line: Int, _ col: Int) {
